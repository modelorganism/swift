//===--- DiagnosticsSema.def - Diagnostics Text -----------------*- C++ -*-===//
//
// This source file is part of the Swift.org open source project
//
// Copyright (c) 2014 - 2018 Apple Inc. and the Swift project authors
// Licensed under Apache License v2.0 with Runtime Library Exception
//
// See https://swift.org/LICENSE.txt for license information
// See https://swift.org/CONTRIBUTORS.txt for the list of Swift project authors
//
//===----------------------------------------------------------------------===//
//
//  This file defines diagnostics emitted during semantic analysis and type
//  checking.
//  Each diagnostic is described using one of three kinds (error, warning, or
//  note) along with a unique identifier, category, options, and text, and is
//  followed by a signature describing the diagnostic argument kinds.
//
//===----------------------------------------------------------------------===//

#if !(defined(DIAG) || (defined(ERROR) && defined(WARNING) && defined(NOTE)))
#  error Must define either DIAG or the set {ERROR,WARNING,NOTE}
#endif

#ifndef ERROR
#  define ERROR(ID,Options,Text,Signature)   \
  DIAG(ERROR,ID,Options,Text,Signature)
#endif

#ifndef WARNING
#  define WARNING(ID,Options,Text,Signature) \
  DIAG(WARNING,ID,Options,Text,Signature)
#endif

#ifndef NOTE
#  define NOTE(ID,Options,Text,Signature) \
  DIAG(NOTE,ID,Options,Text,Signature)
#endif

NOTE(decl_declared_here,none,
     "%0 declared here", (DeclName))
NOTE(kind_declared_here,none,
     "%0 declared here", (DescriptiveDeclKind))
NOTE(implicit_member_declared_here,none,
     "%1 '%0' is implicitly declared", (StringRef, StringRef))
NOTE(extended_type_declared_here,none,
     "extended type declared here", ())
NOTE(opaque_return_type_declared_here,none,
     "opaque return type declared here", ())

//------------------------------------------------------------------------------
// MARK: Constraint solver diagnostics
//------------------------------------------------------------------------------

ERROR(ambiguous_member_overload_set,none,
      "ambiguous reference to member %0", (DeclName))
ERROR(ambiguous_reference_to_decl,none,
      "ambiguous reference to %0 %1", (DescriptiveDeclKind, DeclName))
ERROR(no_overloads_match_exactly_in_call,none,
      "no exact matches in call to %0 %1",
      (DescriptiveDeclKind, DeclName))
ERROR(no_overloads_match_exactly_in_call_no_labels,none,
      "no exact matches in call to %0 %1",
      (DescriptiveDeclKind, DeclBaseName))
ERROR(no_overloads_match_exactly_in_call_special,none,
      "no exact matches in call to %0",
      (DescriptiveDeclKind))

ERROR(ambiguous_subscript,none,
      "ambiguous subscript with base type %0 and index type %1",
      (Type, Type))
ERROR(could_not_find_value_subscript,none,
      "value of type %0 has no subscripts",
      (Type))

ERROR(could_not_find_tuple_member,none,
      "value of tuple type %0 has no member %1", (Type, DeclName))

ERROR(could_not_find_value_member,none,
      "value of type %0 has no member %1", (Type, DeclName))
ERROR(could_not_find_value_member_corrected,none,
      "value of type %0 has no member %1; did you mean %2?",
      (Type, DeclName, DeclName))
ERROR(could_not_find_type_member,none,
      "type %0 has no member %1", (Type, DeclName))
ERROR(could_not_find_type_member_corrected,none,
      "type %0 has no member %1; did you mean %2?",
      (Type, DeclName, DeclName))

ERROR(could_not_find_subscript_member_did_you_mean,none,
      "value of type %0 has no property or method named 'subscript'; "
      "did you mean to use the subscript operator?",
      (Type))

ERROR(could_not_find_enum_case,none,
      "enum type %0 has no case %1; did you mean %2", (Type, DeclName, DeclName))

NOTE(did_you_mean_raw_type,none,
     "did you mean to specify a raw type on the enum declaration?", ())

NOTE(any_as_anyobject_fixit, none,
     "cast 'Any' to 'AnyObject' or use 'as!' to force downcast to a more specific type to access members", ())

ERROR(expected_argument_in_contextual_member,none,
      "member %0 expects argument of type %1", (DeclName, Type))
ERROR(expected_parens_in_contextual_member,none,
      "member %0 is a function; did you mean to call it?", (DeclName))

ERROR(expected_result_in_contextual_member,none,
      "member %0 in %2 produces result of type %1, but context expects %2",
      (DeclName, Type, Type))

ERROR(unexpected_arguments_in_enum_case,none,
      "enum case %0 has no associated values", (DeclName))
ERROR(unexpected_arguments_in_contextual_member,none,
      "%0 %1 is not a function", (DescriptiveDeclKind, DeclName))

ERROR(could_not_use_value_member,none,
      "member %1 cannot be used on value of type %0", (Type, DeclName))
ERROR(could_not_use_type_member,none,
      "member %1 cannot be used on type %0", (Type, DeclName))

ERROR(could_not_use_type_member_on_instance,none,
      "static member %1 cannot be used on instance of type %0",
      (Type, DeclName))
ERROR(could_not_use_enum_element_on_instance,none,
      "enum case %0 cannot be used as an instance member",
      (DeclName))
ERROR(could_not_use_type_member_on_protocol_metatype,none,
      "static member %1 cannot be used on protocol metatype %0",
      (Type, DeclName))
ERROR(could_not_use_instance_member_on_type,none,
      "instance member %1"
      "%select{| of type %2}3 cannot be used on"
      "%select{| instance of nested}3 type %0",
      (Type, DeclName, Type, bool))
ERROR(could_not_use_member_on_existential,none,
      "member %1 cannot be used on value of protocol type %0; use a generic"
      " constraint instead",
      (Type, DeclName))

ERROR(candidate_inaccessible,none,
      "%0 is inaccessible due to "
      "'%select{private|fileprivate|internal|%error|%error}1' protection level",
      (DeclName, AccessLevel))

NOTE(note_candidate_inaccessible,none,
     "%0 is inaccessible due to "
     "'%select{private|fileprivate|internal|%error|%error}1' protection level",
     (DeclName, AccessLevel))

ERROR(init_candidate_inaccessible,none,
      "%0 initializer is inaccessible due to "
      "'%select{private|fileprivate|internal|%error|%error}1' protection level",
      (Type, AccessLevel))

ERROR(cannot_pass_rvalue_mutating_subelement,none,
      "cannot use mutating member on immutable value: %0",
      (StringRef))
ERROR(cannot_pass_rvalue_mutating,none,
      "cannot use mutating member on immutable value of type %0",
      (Type))
ERROR(cannot_pass_rvalue_mutating_getter_subelement,none,
      "cannot use mutating getter on immutable value: %0",
      (StringRef))
ERROR(cannot_pass_rvalue_mutating_getter,none,
      "cannot use mutating getter on immutable value of type %0",
      (Type))

ERROR(expression_too_complex,none,
      "the compiler is unable to type-check this expression in reasonable time; "
      "try breaking up the expression into distinct sub-expressions", ())

ERROR(value_type_comparison_with_nil_illegal_did_you_mean,none,
      "value of type %0 cannot be compared by reference; "
      "did you mean to compare by value?",
      (Type))
ERROR(value_type_comparison_with_nil_illegal,none,
      "type %0 is not optional, value can never be nil",
      (Type))

ERROR(cannot_match_expr_pattern_with_value,none,
      "expression pattern of type %0 cannot match values of type %1",
      (Type, Type))
ERROR(cannot_match_unresolved_expr_pattern_with_value,none,
      "pattern cannot match values of type %0",
      (Type))

ERROR(cannot_reference_compare_types,none,
      "cannot check reference equality of functions; operands here have types "
      "%1 and %2",
      (StringRef, Type, Type))

ERROR(cannot_apply_binop_to_args,none,
      "binary operator '%0' cannot be applied to operands of type "
      "%1 and %2",
      (StringRef, Type, Type))

ERROR(cannot_apply_binop_to_same_args,none,
      "binary operator '%0' cannot be applied to two %1 operands",
      (StringRef, Type))

ERROR(cannot_apply_unop_to_arg,none,
      "unary operator '%0' cannot be applied to an operand of type %1",
      (StringRef, Type))

ERROR(cannot_apply_lvalue_unop_to_subelement,none,
      "cannot pass immutable value to mutating operator: %0",
      (StringRef))
ERROR(cannot_apply_lvalue_unop_to_rvalue,none,
      "cannot pass immutable value of type %0 to mutating operator",
      (Type))


ERROR(cannot_apply_lvalue_binop_to_subelement,none,
      "left side of mutating operator isn't mutable: %0", (StringRef))
ERROR(cannot_apply_lvalue_binop_to_rvalue,none,
      "left side of mutating operator has immutable type %0", (Type))

ERROR(cannot_subscript_with_index,none,
      "cannot subscript a value of type %0 with an argument of type %1",
      (Type, Type))

ERROR(cannot_subscript_base,none,
      "cannot subscript a value of type %0",
      (Type))

ERROR(cannot_subscript_ambiguous_base,none,
      "cannot subscript a value of incorrect or ambiguous type", ())

ERROR(cannot_subscript_nil_literal,none,
      "cannot subscript a nil literal value", ())

ERROR(cannot_pass_rvalue_inout_subelement,none,
      "cannot pass immutable value as inout argument: %0",
      (StringRef))
ERROR(cannot_pass_rvalue_inout_converted,none,
      "inout argument could be set to a value with a type other than %0; "
      "use a value declared as type %1 instead", (Type, Type))
NOTE(inout_change_var_type_if_possible,none,
      "change variable type to %1 if it doesn't need to be declared as %0",
      (Type, Type))
ERROR(cannot_pass_rvalue_inout,none,
      "cannot pass immutable value of type %0 as inout argument",
      (Type))
ERROR(cannot_provide_default_value_inout,none,
      "cannot provide default value to inout parameter %0", (Identifier))

ERROR(cannot_assign_to_literal,none,
      "cannot assign to a literal value", ())

ERROR(cannot_call_with_no_params,none,
      "cannot invoke %select{|initializer for type }1'%0' with no arguments",
      (StringRef, bool))

ERROR(cannot_call_with_params, none,
      "cannot invoke %select{|initializer for type }2'%0' with an argument list"
      " of type '%1'", (StringRef, StringRef, bool))

NOTE(pointer_init_to_type,none,
      "Pointer conversion restricted: use '.assumingMemoryBound(to:)' or '.bindMemory(to:capacity:)' to view memory as a type.", ())

ERROR(cannot_call_non_function_value,none,
      "cannot call value of non-function type %0", (Type))

ERROR(wrong_argument_labels_overload,none,
      "argument labels '%0' do not match any available overloads", (StringRef))

ERROR(no_candidates_match_result_type,none,
      "no '%0' candidates produce the expected contextual result type %1",
      (StringRef, Type))

ERROR(candidates_no_match_result_type,none,
      "'%0' produces %1, not the expected contextual result type %2",
      (StringRef, Type, Type))



ERROR(invalid_callee_result_type,none,
      "cannot convert call result type %0 to expected type %1",
      (Type, Type))


ERROR(cannot_invoke_closure,none,
      "cannot invoke closure expression with an argument list of type '%0'",
      (StringRef))
ERROR(cannot_invoke_closure_type,none,
      "cannot invoke closure of type %0 with an argument list of type '%1'",
      (Type, StringRef))

ERROR(cannot_infer_closure_type,none,
      "unable to infer closure type in the current context", ())
ERROR(cannot_infer_closure_result_type,none,
      "unable to infer complex closure return type; "
      "add explicit type to disambiguate", ())

ERROR(incorrect_explicit_closure_result,none,
      "declared closure result %0 is incompatible with contextual type %1",
      (Type, Type))

ERROR(cannot_call_function_value,none,
      "cannot invoke value of function type with argument list '%0'",
      (StringRef))
ERROR(cannot_call_value_of_function_type,none,
      "cannot invoke value of type %0 with argument list '%1'",
      (Type, StringRef))

NOTE(suggest_expected_match,none,
     "%select{expected an argument list|produces result}0 of type '%1'",
     (bool, StringRef))

NOTE(suggest_partial_overloads,none,
      "overloads for '%1' exist with these %select{"
      "partially matching parameter lists|result types}0: %2",
      (bool, StringRef, StringRef))

NOTE(no_binary_op_overload_for_enum_with_payload,none,
      "binary operator '%0' cannot be synthesized for enums "
      "with associated values",
      (StringRef))

ERROR(cannot_convert_initializer_value,none,
      "cannot convert value of type %0 to specified type %1", (Type,Type))
ERROR(cannot_convert_initializer_value_protocol,none,
      "value of type %0 does not conform to specified type %1", (Type,Type))
ERROR(cannot_convert_initializer_value_nil,none,
      "'nil' cannot initialize specified type %0", (Type))

ERROR(cannot_convert_to_return_type,none,
      "cannot convert return expression of type %0 to return type %1",
      (Type,Type))
ERROR(cannot_convert_to_return_type_protocol,none,
      "return expression of type %0 does not conform to %1", (Type,Type))
ERROR(cannot_convert_to_return_type_nil,none,
      "'nil' is incompatible with return type %0", (Type))

ERROR(cannot_convert_thrown_type,none,
      "thrown expression type %0 does not conform to 'Error'", (Type))
ERROR(cannot_throw_error_code,none,
      "thrown error code type %0 does not conform to 'Error'; construct an %1 "
      "instance", (Type, Type))

ERROR(bad_yield_count,none,
      "expected %0 yield value(s)", (unsigned))

ERROR(cannot_throw_nil,none,
      "cannot infer concrete Error for thrown 'nil' value", ())


ERROR(cannot_convert_raw_initializer_value,none,
      "cannot convert value of type %0 to raw type %1", (Type,Type))
ERROR(cannot_convert_raw_initializer_value_nil,none,
      "cannot convert 'nil' to raw type %0", (Type))

ERROR(cannot_convert_default_arg_value,none,
      "default argument value of type %0 cannot be converted to type %1",
      (Type,Type))
ERROR(cannot_convert_default_arg_value_protocol,none,
      "default argument value of type %0 does not conform to %1", (Type,Type))
ERROR(default_argument_literal_cannot_convert, none,
      "cannot call %0 %1 because default argument of type %2 cannot be "
      "converted to type %3", (DescriptiveDeclKind, DeclName, Type, Type))
ERROR(cannot_convert_default_arg_value_nil,none,
      "nil default argument value cannot be converted to type %0", (Type))

ERROR(cannot_convert_argument_value,none,
      "cannot convert value of type %0 to expected argument type %1",
      (Type,Type))
ERROR(cannot_convert_argument_value_generic,none,
      "cannot convert value of type %0 (%1) to expected argument type %2 (%3)",
      (Type, StringRef, Type, StringRef))

ERROR(cannot_convert_argument_value_protocol,none,
      "argument type %0 does not conform to expected type %1", (Type, Type))
ERROR(cannot_convert_partial_argument_value_protocol,none,
      "in argument type %0, %1 does not conform to expected type %2", (Type, Type, Type))

ERROR(cannot_convert_argument_value_nil,none,
      "'nil' is not compatible with expected argument type %0", (Type))

ERROR(cannot_yield_rvalue_by_reference_same_type,none,
      "cannot yield immutable value of type %0 as an inout yield", (Type))
ERROR(cannot_yield_rvalue_by_reference,none,
      "cannot yield immutable value of type %0 as an inout yield of type %1",
      (Type,Type))
ERROR(cannot_yield_wrong_type_by_reference,none,
      "cannot yield reference to storage of type %0 as an inout yield of type %1",
      (Type,Type))
ERROR(cannot_convert_yield_value,none,
      "cannot convert value of type %0 to expected yield type %1",
      (Type,Type))
ERROR(cannot_convert_yield_value_protocol,none,
      "yielded type %0 does not conform to expected type %1",
      (Type,Type))
ERROR(cannot_convert_yield_value_nil,none,
      "nil is not compatible with expected yield type %0", (Type))

ERROR(cannot_convert_closure_result,none,
      "cannot convert value of type %0 to closure result type %1",
      (Type,Type))
ERROR(cannot_convert_closure_result_protocol,none,
      "result value of type %0 does not conform to closure result type %1",
      (Type, Type))
ERROR(cannot_convert_closure_result_nil,none,
      "'nil' is not compatible with closure result type %0", (Type))
ERROR(cannot_convert_parent_type,none,
      "cannot convert parent type %0 to expected type %1",
      (Type, Type))

NOTE(generic_argument_mismatch,none,
     "arguments to generic parameter %0 (%1 and %2) are expected to be equal",
     (Identifier, Type, Type))

ERROR(destructor_not_accessible,none,
      "deinitializers cannot be accessed", ())

// Array Element
ERROR(cannot_convert_array_element,none,
      "cannot convert value of type %0 to expected element type %1",
      (Type,Type))
ERROR(cannot_convert_array_element_protocol,none,
      "value of type %0 does not conform to expected element type %1",
      (Type, Type))
ERROR(cannot_convert_array_element_nil,none,
      "'nil' is not compatible with expected element type %0", (Type))

// Dictionary Key
ERROR(cannot_convert_dict_key,none,
      "cannot convert value of type %0 to expected dictionary key type %1",
      (Type,Type))
ERROR(cannot_convert_dict_key_protocol,none,
      "value of type %0 does not conform to expected dictionary key type %1",
      (Type, Type))
ERROR(cannot_convert_dict_key_nil,none,
      "'nil' is not compatible with expected dictionary key type %0", (Type))

// Dictionary Value
ERROR(cannot_convert_dict_value,none,
      "cannot convert value of type %0 to expected dictionary value type %1",
      (Type,Type))
ERROR(cannot_convert_dict_value_protocol,none,
      "value of type %0 does not conform to expected dictionary value type %1",
      (Type, Type))
ERROR(cannot_convert_dict_value_nil,none,
      "'nil' is not compatible with expected dictionary value type %0", (Type))

// Coerce Expr
ERROR(cannot_convert_coerce,none,
      "cannot convert value of type %0 to type %1 in coercion",
      (Type,Type))
ERROR(cannot_convert_coerce_protocol,none,
      "value of type %0 does not conform to %1 in coercion",
      (Type, Type))
ERROR(cannot_convert_coerce_nil,none,
      "'nil' is not compatible with type %0 in coercion", (Type))

// Assign Expr
ERROR(cannot_convert_assign,none,
      "cannot assign value of type %0 to type %1",
      (Type,Type))
ERROR(cannot_convert_assign_protocol,none,
      "value of type %0 does not conform to %1 in assignment",
      (Type, Type))
ERROR(cannot_convert_assign_nil,none,
      "'nil' cannot be assigned to type %0", (Type))

// Subscript Assign Expr
ERROR(cannot_convert_subscript_assign,none,
      "cannot assign value of type %0 to subscript of type %1",
      (Type,Type))
ERROR(cannot_convert_subscript_assign_protocol,none,
      "value of type %0 does not conform to %1 in subscript assignment",
      (Type, Type))
ERROR(cannot_convert_subscript_assign_nil,none,
      "'nil' cannot be assigned to subscript of type %0", (Type))

// for ... in expression
ERROR(cannot_convert_sequence_element_value,none,
      "cannot convert sequence element type %0 to expected type %1",
      (Type, Type))
ERROR(cannot_convert_sequence_element_protocol,none,
      "sequence element type %0 does not conform to expected protocol %1",
      (Type, Type))

ERROR(throws_functiontype_mismatch,none,
      "invalid conversion from throwing function of type %0 to "
      "non-throwing function type %1", (Type, Type))
ERROR(noescape_functiontype_mismatch,none,
      "invalid conversion from non-escaping function of type %0 to "
      "potentially escaping function type %1", (Type, Type))

// Key-path expressions.
ERROR(expr_keypath_no_objc_runtime,none,
      "'#keyPath' can only be used with the Objective-C runtime", ())
ERROR(expression_unused_keypath_result,none,
      "result of key path is unused", ())
ERROR(expr_keypath_non_objc_property,none,
      "argument of '#keyPath' refers to non-'@objc' property %0",
      (DeclName))
WARNING(expr_keypath_swift3_objc_inference,none,
        "argument of '#keyPath' refers to property %0 in %1 that depends on "
        "'@objc' inference deprecated in Swift 4",
        (DeclName, Identifier))
ERROR(expr_keypath_type_of_property,none,
      "cannot refer to type member %0 within instance of type %1",
      (DeclName, Type))
ERROR(expr_keypath_generic_type,none,
      "key path cannot refer to generic type %0", (DeclName))
ERROR(expr_keypath_not_property,none,
      "%select{key path|dynamic key path member lookup}2 cannot refer to %0 %1",
      (DescriptiveDeclKind, DeclName, bool))
ERROR(expr_keypath_mutating_getter,none,
      "%select{key path|dynamic key path member lookup}1 cannot refer to %0, "
      "which has a mutating getter",
      (DeclName, bool))
ERROR(expr_keypath_static_member,none,
      "%select{key path|dynamic key path member lookup}1 cannot refer to static member %0",
      (DeclName, bool))
ERROR(expr_keypath_empty,none,
      "empty key path does not refer to a property", ())
ERROR(expr_unsupported_objc_key_path_component,none,
      "an Objective-C key path cannot contain "
      "%select{BAD|subscript|BAD|BAD|optional-forcing|optional-chaining|BAD} "
      "components",
      (unsigned))
ERROR(expr_unsupported_objc_key_path_compound_name,none,
      "an Objective-C key path cannot reference a declaration with a "
      "compound name", ())
ERROR(expr_keypath_no_keypath_type,none,
      "broken standard library: no 'KeyPath' type found", ())
ERROR(expr_swift_keypath_invalid_component,none,
      "invalid component of Swift key path", ())
ERROR(expr_swift_keypath_not_starting_with_type,none,
      "a Swift key path must begin with a type", ())
ERROR(expr_smart_keypath_value_covert_to_contextual_type,none,
      "key path value type %0 cannot be converted to contextual type %1",
      (Type, Type))
ERROR(expr_swift_keypath_empty, none,
      "key path must have at least one component", ())
ERROR(expr_string_interpolation_outside_string,none,
      "string interpolation can only appear inside a string literal", ())
ERROR(expr_keypath_subscript_index_not_hashable, none,
      "subscript index of type %0 in a key path must be Hashable", (Type))
ERROR(expr_smart_keypath_application_type_mismatch,none,
      "key path of type %0 cannot be applied to a base of type %1",
      (Type, Type))
ERROR(expr_swift_keypath_anyobject_root,none,
      "the root type of a Swift key path cannot be 'AnyObject'", ())
WARNING(expr_deprecated_writable_keypath,none,
        "forming a writable keypath to property %0 that is read-only in this context "
        "is deprecated and will be removed in a future release",(DeclName))

// Selector expressions.
ERROR(expr_selector_no_objc_runtime,none,
      "'#selector' can only be used with the Objective-C runtime", ())
ERROR(expr_selector_module_missing,none,
      "import the 'ObjectiveC' module to use '#selector'", ())
ERROR(expr_selector_no_declaration,none,
      "argument of '#selector' does not refer to an '@objc' method, property, "
      "or initializer", ())
ERROR(expr_selector_not_method,none,
      "argument of '#selector' cannot refer to %select{local|global}0 "
      "function %1", (bool, DeclName))
ERROR(expr_selector_expected_property,none,
      "cannot reference %1 %2 as a property; remove '%select{getter|setter}0:'",
      (bool, DescriptiveDeclKind, DeclName))
ERROR(expr_selector_not_property,none,
      "argument of '#selector' cannot refer to %select{variable|parameter}0 %1",
      (bool, DeclName))
ERROR(expr_selector_expected_method,none,
      "use 'getter:'%select{| or 'setter:'}0 to refer to the Objective-C getter"
      "%select{| or setter}0 of property %1%select{|, respectively}0",
      (bool, DeclName))
NOTE(expr_selector_add_modifier,none,
     "add '%select{getter|setter}0:' to reference the Objective-C "
     "%select{getter|setter}0 for %1", (bool, DeclName))
ERROR(expr_selector_property_not_settable,none,
      "argument of '#selector(setter:)' refers to non-settable %0 %1",
      (DescriptiveDeclKind, DeclName))
ERROR(expr_selector_property_setter_inaccessible,none,
      "setter of %0 %1 is inaccessible", (DescriptiveDeclKind, DeclName))
ERROR(expr_selector_cannot_be_used,none,
      "cannot use %0 as a selector because protocol %1 is not exposed to Objective-C",
      (DeclBaseName, DeclName))
ERROR(expr_selector_not_objc,none,
      "argument of '#selector' refers to %0 %1 that is not exposed to "
      "Objective-C",
      (DescriptiveDeclKind, DeclName))
NOTE(make_decl_objc,none,
     "add '@objc' to expose this %0 to Objective-C",
     (DescriptiveDeclKind))
WARNING(expr_selector_swift3_objc_inference,none,
        "argument of '#selector' refers to %0 %1 in %2 that depends on "
        "'@objc' inference deprecated in Swift 4",
        (DescriptiveDeclKind, DeclName, Identifier))

// Selectors-as-string-literals.
WARNING(selector_literal_invalid,none,
        "string literal is not a valid Objective-C selector", ())
WARNING(selector_literal_undeclared,none,
        "no method declared with Objective-C selector %0", (ObjCSelector))
WARNING(selector_literal_deprecated,none,
        "use of string literal for Objective-C selectors is deprecated; "
        "use '#selector' or explicitly construct a 'Selector'", ())
WARNING(selector_literal_deprecated_suggest,none,
        "use of string literal for Objective-C selectors is deprecated; "
        "use '#selector' instead", ())
WARNING(selector_construction_suggest,none,
        "use '#selector' instead of explicitly constructing a 'Selector'", ())
NOTE(selector_construction_suppress_warning,none,
     "wrap the selector name in parentheses to suppress this warning", ())

ERROR(cannot_return_value_from_void_func,none,
      "unexpected non-void return value in void function", ())

//------------------------------------------------------------------------------
// MARK: Name Binding
//------------------------------------------------------------------------------

ERROR(sema_no_import,Fatal,
      "no such module '%0'", (StringRef))
ERROR(sema_no_import_target,Fatal,
      "could not find module '%0' for target '%1'; "
      "found: %2", (StringRef, StringRef, StringRef))
ERROR(sema_no_import_repl,none,
      "no such module '%0'", (StringRef))
NOTE(sema_no_import_no_sdk,none,
     "did you forget to set an SDK using -sdk or SDKROOT?", ())
NOTE(sema_no_import_no_sdk_xcrun,none,
     "use \"xcrun swiftc\" to select the default macOS SDK "
     "installed with Xcode", ())
WARNING(sema_import_current_module,none,
        "this file is part of module %0; ignoring import", (Identifier))
WARNING(sema_import_current_module_with_file,none,
        "file '%0' is part of module %1; ignoring import",
        (StringRef, Identifier))
ERROR(sema_opening_import,Fatal,
      "opening import file for module %0: %1", (Identifier, StringRef))

ERROR(serialization_load_failed,Fatal,
      "failed to load module '%0'", (StringRef))
ERROR(serialization_malformed_module,Fatal,
      "malformed compiled module: %0", (StringRef))
ERROR(serialization_module_too_new,Fatal,
      "compiled module was created by a newer version of the compiler: %0",
      (StringRef))
ERROR(serialization_module_language_version_mismatch,Fatal,
      "module compiled with Swift %0 cannot be imported by the Swift %1 "
      "compiler: %2",
      (StringRef, StringRef, StringRef))
ERROR(serialization_module_too_old,Fatal,
      "compiled module was created by an older version of the compiler; "
      "rebuild %0 and try again: %1",
      (Identifier, StringRef))
ERROR(serialization_missing_single_dependency,Fatal,
      "missing required module '%0'", (StringRef))
ERROR(serialization_missing_dependencies,Fatal,
      "missing required modules: %0", (StringRef))
ERROR(serialization_circular_dependency,Fatal,
      "circular dependency between modules '%0' and %1",
      (StringRef, Identifier))
ERROR(serialization_missing_underlying_module,Fatal,
      "cannot load underlying module for %0", (Identifier))
ERROR(serialization_name_mismatch,Fatal,
      "cannot load module '%0' as '%1'", (StringRef, StringRef))
ERROR(serialization_name_mismatch_repl,none,
      "cannot load module '%0' as '%1'", (StringRef, StringRef))
ERROR(serialization_target_incompatible,Fatal,
      "module %0 was created for incompatible target %1: %2",
      (Identifier, StringRef, StringRef))
ERROR(serialization_target_incompatible_repl,none,
      "module %0 was created for incompatible target %1: %2",
      (Identifier, StringRef, StringRef))
ERROR(serialization_target_too_new,Fatal,
      "compiling for %0 %1, but module %2 has a minimum "
      "deployment target of %0 %3: %4",
      (StringRef, llvm::VersionTuple, Identifier, llvm::VersionTuple,
       StringRef))
ERROR(serialization_target_too_new_repl,none,
      "compiling for %0 %1, but module %2 has a minimum "
      "deployment target of %0 %3: %4",
      (StringRef, llvm::VersionTuple, Identifier, llvm::VersionTuple,
       StringRef))

ERROR(serialization_fatal,Fatal,
      "fatal error encountered while reading from module '%0'; "
      "please file a bug report with your project and the crash log",
      (StringRef))
NOTE(serialization_compatibility_version_mismatch,none,
     "compiling as Swift %0, with '%1' built as Swift %2 "
     "(this is supported but may expose additional compiler issues)",
     (StringRef, StringRef, StringRef))

ERROR(reserved_member_name,none,
      "type member must not be named %0, since it would conflict with the"
      " 'foo.%1' expression", (DeclName, StringRef))

ERROR(invalid_redecl,none,"invalid redeclaration of %0", (DeclName))
ERROR(invalid_redecl_init,none,
      "invalid redeclaration of synthesized %select{|memberwise }1%0",
      (DeclName, bool))
WARNING(invalid_redecl_swift5_warning,none,
        "redeclaration of %0 is deprecated and will be an error in Swift 5",
        (DeclName))

NOTE(invalid_redecl_prev,none,
     "%0 previously declared here", (DeclName))

ERROR(ambiguous_type_base,none,
      "%0 is ambiguous for type lookup in this context", (Identifier))
ERROR(invalid_member_type,none,
      "%0 is not a member type of %1", (Identifier, Type))
ERROR(invalid_member_type_suggest,none,
      "%0 does not have a member type named %1; did you mean %2?",
      (Type, Identifier, Identifier))
ERROR(invalid_member_reference,none,
      "%0 %1 is not a member type of %2",
      (DescriptiveDeclKind, Identifier, Type))
ERROR(ambiguous_member_type,none,
      "ambiguous type name %0 in %1", (Identifier, Type))
ERROR(no_module_type,none,
      "no type named %0 in module %1", (Identifier, Identifier))
ERROR(ambiguous_module_type,none,
      "ambiguous type name %0 in module %1", (Identifier, Identifier))
ERROR(use_nonmatching_operator,none,
      "%0 is not a %select{binary|prefix unary|postfix unary}1 operator",
      (DeclName, unsigned))
ERROR(unsupported_recursion_in_associated_type_reference,none,
      "unsupported recursion for reference to %select{associated type|type alias}0 %1 of type %2",
      (bool, DeclName, Type))
ERROR(broken_associated_type_witness,none,
      "reference to invalid %select{associated type|type alias}0 %1 of type %2",
      (bool, DeclName, Type))

ERROR(unspaced_binary_operator_fixit,none,
      "missing whitespace between %0 and %1 operators",
      (Identifier, Identifier, bool))
ERROR(unspaced_binary_operator,none,
      "ambiguous missing whitespace between unary and binary operators", ())
NOTE(unspaced_binary_operators_candidate,none,
     "could be %select{binary|postfix}2 %0 and %select{prefix|binary}2 %1",
     (Identifier, Identifier, bool))
ERROR(unspaced_unary_operator,none,
      "unary operators must not be juxtaposed; parenthesize inner expression",
      ())

ERROR(use_unresolved_identifier,none,
      "use of unresolved %select{identifier|operator}1 %0", (DeclName, bool))
ERROR(use_unresolved_identifier_corrected,none,
      "use of unresolved %select{identifier|operator}1 %0; did you mean '%2'?",
      (DeclName, bool, StringRef))
NOTE(confusable_character,none,
      "%select{identifier|operator}0 '%1' contains possibly confused characters; "
      "did you mean to use '%2'?",
      (bool, StringRef, StringRef))
ERROR(use_undeclared_type,none,
      "use of undeclared type %0", (Identifier))
ERROR(use_undeclared_type_did_you_mean,none,
      "use of undeclared type %0; did you mean to use '%1'?", (Identifier, StringRef))
NOTE(note_typo_candidate_implicit_member,none,
     "did you mean the implicitly-synthesized %1 '%0'?", (StringRef, StringRef))
NOTE(note_remapped_type,none,
     "did you mean to use '%0'?", (StringRef))
NOTE(note_module_as_type,none,
     "cannot use module %0 as a type", (Identifier))

ERROR(use_unknown_object_literal_protocol,none,
     "cannot deduce protocol for %0 literal", (StringRef))
ERROR(object_literal_default_type_missing,none,
     "could not infer type of %0 literal", (StringRef))
NOTE(object_literal_resolve_import,none,
     "import %0 to use '%1' as the default %2 literal type",
     (StringRef, StringRef, StringRef))

ERROR(use_local_before_declaration,none,
      "use of local variable %0 before its declaration", (DeclName))
ERROR(unsupported_existential_type,none,
      "protocol %0 can only be used as a generic constraint because it has "
      "Self or associated type requirements", (Identifier))

ERROR(decl_does_not_exist_in_module,none,
      "%select{%error|type|struct|class|enum|protocol|variable|function}0 "
      "%1 does not exist in module %2",
      (/*ImportKind*/ unsigned, Identifier, Identifier))
ERROR(imported_decl_is_wrong_kind,none,
      "%0 was imported as '%1', but is "
      "%select{%error|a type|a struct|a class|an enum|a protocol|a variable|"
      "a function}2",
      (Identifier, StringRef, /*ImportKind*/ unsigned))
ERROR(imported_decl_is_wrong_kind_typealias,none,
      "%0 %1 cannot be imported as '%2'",
      (DescriptiveDeclKind, Type, StringRef))
ERROR(ambiguous_decl_in_module,none,
      "ambiguous name %0 in module %1", (Identifier, Identifier))

ERROR(module_not_testable,Fatal,
      "module %0 was not compiled for testing", (Identifier))

ERROR(module_not_compiled_for_private_import,none,
      "module %0 was not compiled for private import", (Identifier))

ERROR(import_implementation_cannot_be_exported,none,
      "module %0 cannot be both exported and implementation-only", (Identifier))

WARNING(module_not_compiled_with_library_evolution,none,
        "module %0 was not compiled with library evolution support; "
        "using it means binary compatibility for %1 can't be guaranteed",
        (Identifier, Identifier))


// Operator decls
ERROR(ambiguous_operator_decls,none,
      "ambiguous operator declarations found for operator", ())
NOTE(found_this_operator_decl,none,
     "found this matching operator declaration", ())
ERROR(operator_redeclared,none,
      "operator redeclared", ())
NOTE(previous_operator_decl,none,
     "previous operator declaration here", ())
ERROR(declared_operator_without_operator_decl,none,
      "operator implementation without matching operator declaration", ())
ERROR(declared_unary_op_without_attribute,none,
      "unary operator implementation must have a 'prefix' or 'postfix' modifier", ())
ERROR(unary_op_missing_prepos_attribute,none,
      "%select{prefix|postfix}0 unary operator missing "
      "'%select{prefix|postfix}0' modifier", (bool))
NOTE(unary_operator_declaration_here,none,
   "%select{prefix|postfix}0 operator found here", (bool))
ERROR(invalid_arg_count_for_operator,none,
      "operators must have one or two arguments", ())
ERROR(operator_in_local_scope,none,
      "operator functions can only be declared at global or in type scope", ())
ERROR(nonstatic_operator_in_type,none,
      "operator %0 declared in type %1 must be 'static'", (Identifier, Type))
ERROR(nonfinal_operator_in_class,none,
      "operator %0 declared in non-final class %1 must be 'final'",
      (Identifier, Type))
ERROR(operator_in_unrelated_type,none,
      "member operator %2%select{| of protocol %0}1 must have at least one "
      "argument of type %select{%0|'Self'}1", (Type, bool, DeclName))

// Precedence groups
ERROR(ambiguous_precedence_groups,none,
      "multiple precedence groups found", ())
NOTE(found_this_precedence_group,none,
     "found this matching precedence group", ())
ERROR(unknown_precedence_group,none,
      "unknown precedence group %0", (Identifier))
ERROR(precedence_group_cycle,none,
      "cycle in higherThan relation: %0", (StringRef))
ERROR(precedence_group_lower_within_module,none,
      "precedence group cannot be given lower precedence than group in same"
      " module; make the other precedence group higher than this one instead",
      ())
ERROR(precedence_group_redeclared,none,
      "precedence group redeclared", ())
NOTE(previous_precedence_group_decl,none,
     "previous precedence group declaration here", ())

//------------------------------------------------------------------------------
// MARK: Expression Type Checking Errors
//------------------------------------------------------------------------------
ERROR(types_not_convertible,none,
      "%1 is not %select{convertible to|a subtype of}0 %2",
      (bool, Type, Type))
NOTE(in_cast_expr_types,none,
      "in cast from type %0 to %1",
      (Type, Type))

ERROR(types_not_convertible_use_bool_value,none,
      "%0 is not convertible to %1; did you mean %0.boolValue", (Type, Type))

ERROR(tuple_types_not_convertible_nelts,none,
      "%0 is not convertible to %1, "
      "tuples have a different number of elements", (Type, Type))

ERROR(tuple_types_not_convertible,none,
      "tuple type %0 is not convertible to tuple %1", (Type, Type))

ERROR(invalid_force_unwrap,none,
      "cannot force unwrap value of non-optional type %0", (Type))
ERROR(invalid_optional_chain,none,
      "cannot use optional chaining on non-optional value of type %0",
      (Type))
ERROR(if_expr_cases_mismatch,none,
      "result values in '? :' expression have mismatching types %0 and %1",
      (Type, Type))

ERROR(did_not_call_function_value,none,
      "function value was used as a property; add () to call it",
      ())
ERROR(did_not_call_function,none,
      "function %0 was used as a property; add () to call it",
      (Identifier))
ERROR(did_not_call_method,none,
      "method %0 was used as a property; add () to call it",
      (Identifier))

ERROR(init_not_instance_member_use_assignment,none,
      "'init' is a member of the type; use assignment "
      "to initalize the value instead", ())

ERROR(init_not_instance_member,none,
      "'init' is a member of the type; use 'type(of: ...)' to initialize "
      "a new object of the same dynamic type", ())
ERROR(super_initializer_not_in_initializer,none,
      "'super.init' cannot be called outside of an initializer", ())

WARNING(isa_is_always_true,none, "'%0' test is always true",
        (StringRef))
WARNING(isa_is_foreign_check,none,
      "'is' test is always true because %0 is a Core Foundation type",
      (Type))
WARNING(conditional_downcast_coercion,none,
      "conditional cast from %0 to %1 always succeeds",
      (Type, Type))

WARNING(forced_downcast_noop,none,
        "forced cast of %0 to same type has no effect", (Type))

WARNING(forced_downcast_coercion,none,
      "forced cast from %0 to %1 always succeeds; did you mean to use 'as'?",
      (Type, Type))

// Note: the Boolean at the end indicates whether bridging is required after
// the cast.
WARNING(downcast_same_type,none,
        "forced cast from %0 to %1 %select{only unwraps optionals|only unwraps "
        "and bridges}3; did you mean to use '%2'%select{| with 'as'}3?",
        (Type, Type, StringRef, bool))

// The unsigned value can be 0 (types are equal), 1 (types implicitly convert),
// or 2 (types bridge).
WARNING(conditional_downcast_same_type,none,
        "conditional downcast from %0 to %1 %select{does nothing|"
        "is equivalent to an implicit conversion to an optional %1|is a "
        "bridging conversion; did you mean to use 'as'?}2",
        (Type, Type, unsigned))
WARNING(is_expr_same_type,none,
        "checking a value with optional type %0 against dynamic type %1 "
        "succeeds whenever the value is non-nil; did you mean to use "
        "'!= nil'?", (Type, Type))
WARNING(downcast_to_unrelated,none,
        "cast from %0 to unrelated type %1 always fails", (Type, Type))
NOTE(downcast_to_unrelated_fixit,none,
     "did you mean to call %0 with '()'?", (Identifier))
ERROR(downcast_to_more_optional,none,
      "cannot downcast from %0 to a more optional type %1",
      (Type, Type))
ERROR(optional_chain_noop,none,
      "optional chain has no effect, expression already produces %0",
      (Type))
ERROR(optional_chain_isnt_chaining,none,
      "'?' must be followed by a call, member lookup, or subscript",
      ())
ERROR(pattern_in_expr,none,
      "%0 cannot appear in an expression", (PatternKind))
NOTE(note_call_to_operator,none,
     "in call to operator %0", (DeclName))
NOTE(note_call_to_func,none,
     "in call to function %0", (DeclName))
NOTE(note_call_to_subscript,none,
     "in call to %0", (DeclName))
NOTE(note_call_to_initializer,none,
     "in call to initializer", ())
NOTE(note_init_parameter,none,
     "in initialization of parameter %0", (Identifier))


ERROR(missing_nullary_call,none,
     "function produces expected type %0; did you mean to call it with '()'?",
     (Type))
ERROR(optional_not_unwrapped,none,
      "value of optional type %0 must be unwrapped to a value of type %1",
     (Type, Type))
NOTE(unwrap_with_default_value,none,
     "coalesce using '?" "?' to provide a default when the optional value "
     "contains 'nil'", ())
NOTE(unwrap_with_force_value,none,
     "force-unwrap using '!' to abort execution if the optional value contains "
     "'nil'", ())
NOTE(unwrap_iuo_initializer,none,
     "value inferred to be type %0 when initialized with an implicitly "
     "unwrapped value", (Type))
NOTE(unwrap_with_guard,none,
     "short-circuit using 'guard' to exit this function early "
     "if the optional value contains 'nil'", ())
ERROR(optional_base_not_unwrapped,none,
      "value of optional type %0 must be unwrapped to refer to member %1 of "
      "wrapped base type %2", (Type, DeclName, Type))
NOTE(optional_base_chain,none,
     "chain the optional using '?' to access member %0 only for non-'nil' "
     "base values", (DeclName))
ERROR(missing_unwrap_optional_try,none,
      "value of optional type %0 not unwrapped; did you mean to use 'try!' "
      "or chain with '?'?",
     (Type))
ERROR(missing_forced_downcast,none,
      "%0 is not convertible to %1; "
      "did you mean to use 'as!' to force downcast?", (Type, Type))
ERROR(missing_explicit_conversion,none,
      "%0 is not implicitly convertible to %1; "
      "did you mean to use 'as' to explicitly convert?", (Type, Type))
ERROR(missing_address_of,none,
      "passing value of type %0 to an inout parameter requires explicit '&'",
      (Type))
ERROR(missing_address_of_yield,none,
      "yielding mutable value of type %0 requires explicit '&'",
      (Type))
ERROR(extraneous_address_of,none,
      "use of extraneous '&'",
      ())
ERROR(extra_address_of,none,
      "'&' used with non-inout argument of type %0",
      (Type))
ERROR(extra_address_of_unsafepointer,none,
      "'&' is not allowed passing array value as %0 argument",
      (Type))
ERROR(cannot_pass_inout_arg_to_subscript,none,
      "cannot pass an inout argument to a subscript; use "
      "'withUnsafeMutablePointer' to explicitly convert argument "
      "to a pointer", ())

ERROR(incorrect_property_wrapper_reference,none,
      "cannot convert value %0 of type %1 to expected type %2, "
      "use %select{wrapper|wrapped value}3 instead",
      (Identifier, Type, Type, bool))
ERROR(incorrect_property_wrapper_reference_member,none,
      "referencing %0 %1 requires %select{wrapper|wrapped value of type}2 %3",
      (DescriptiveDeclKind, DeclName, bool, Type))

ERROR(missing_init_on_metatype_initialization,none,
      "initializing from a metatype value must reference 'init' explicitly",
      ())
ERROR(extra_argument_labels,none,
      "extraneous argument label%select{|s}0 '%1' in %select{call|subscript}2",
      (bool, StringRef, bool))
ERROR(missing_argument_labels,none,
      "missing argument label%select{|s}0 '%1' in %select{call|subscript}2",
      (bool, StringRef, bool))
ERROR(wrong_argument_labels,none,
      "incorrect argument label%select{|s}0 in %select{call|subscript}3 "
      "(have '%1', expected '%2')",
      (bool, StringRef, StringRef, bool))
ERROR(argument_out_of_order_named_named,none,
      "argument %0 must precede argument %1", (Identifier, Identifier))
ERROR(argument_out_of_order_named_unnamed,none,
      "argument %0 must precede unnamed argument #%1", (Identifier, unsigned))
ERROR(argument_out_of_order_unnamed_named,none,
      "unnamed argument #%0 must precede argument %1", (unsigned, Identifier))
ERROR(argument_out_of_order_unnamed_unnamed,none,
      "unnamed argument #%0 must precede unnamed argument #%1",
      (unsigned, unsigned))
NOTE(candidate_expected_different_labels,none,
     "incorrect labels for candidate (have: '%0', expected: '%1')",
     (StringRef, StringRef))

ERROR(member_shadows_global_function,none,
      "use of %0 refers to %1 %2 rather than %3 %4 in %5 %6",
      (DeclName, DescriptiveDeclKind, DeclName, DescriptiveDeclKind, DeclName,
       DescriptiveDeclKind, DeclName))
ERROR(member_shadows_global_function_near_match,none,
      "use of %0 nearly matches %3 %4 in %5 %6 rather than %1 %2",
      (DeclName, DescriptiveDeclKind, DeclName, DescriptiveDeclKind, DeclName,
      DescriptiveDeclKind, DeclName))

ERROR(instance_member_use_on_type,none,
      "instance member %1 cannot be used on type %0; "
      "did you mean to use a value of this type instead?", (Type, DeclName))
ERROR(instance_member_in_initializer,none,
      "cannot use instance member %0 within property initializer; "
      "property initializers run before 'self' is available", (DeclName))
ERROR(instance_member_in_default_parameter,none,
      "cannot use instance member %0 as a default parameter", (DeclName))

ERROR(invalid_initialization_parameter_same_type,none,
      "invalid initializer call with same type %0 as parameter", (Type))

ERROR(missing_argument_named,none,
      "missing argument for parameter %0 in call", (Identifier))
ERROR(missing_argument_positional,none,
      "missing argument for parameter #%0 in call", (unsigned))
ERROR(extra_argument_named,none,
      "extra argument %0 in call", (Identifier))
ERROR(extra_argument_positional,none,
      "extra argument in call", ())
ERROR(extra_argument_to_nullary_call,none,
      "argument passed to call that takes no arguments", ())
ERROR(extra_trailing_closure_in_call,none,
      "extra trailing closure passed in call", ())
ERROR(trailing_closure_bad_param,none,
      "trailing closure passed to parameter of type %0 that does not "
      "accept a closure", (Type))
ERROR(no_accessible_initializers,none,
      "%0 cannot be constructed because it has no accessible initializers",
      (Type))
ERROR(non_nominal_no_initializers,none,
      "non-nominal type %0 does not support explicit initialization",
      (Type))
ERROR(unbound_generic_parameter,none,
      "generic parameter %0 could not be inferred", (Type))
ERROR(unbound_generic_parameter_cast,none,
      "generic parameter %0 could not be inferred in cast to %1", (Type, Type))
NOTE(archetype_declared_in_type,none,
     "%0 declared as parameter to type %1", (Type, Type))
NOTE(unbound_generic_parameter_explicit_fix,none,
     "explicitly specify the generic arguments to fix this issue", ())

ERROR(invalid_dynamic_callable_type,none,
      "@dynamicCallable attribute requires %0 to have either a valid "
      "'dynamicallyCall(withArguments:)' method or "
      "'dynamicallyCall(withKeywordArguments:)' method", (Type))
ERROR(missing_dynamic_callable_kwargs_method,none,
      "@dynamicCallable type %0 cannot be applied with keyword arguments; "
      "missing 'dynamicCall(withKeywordArguments:)' method", (Type))

ERROR(invalid_dynamic_member_lookup_type,none,
      "@dynamicMemberLookup attribute requires %0 to have a "
      "'subscript(dynamicMember:)' method that accepts either "
      "'ExpressibleByStringLiteral' or a keypath", (Type))

ERROR(string_index_not_integer,none,
      "String must not be indexed with %0, it has variable size elements",
      (Type))
NOTE(string_index_not_integer_note,none,
     "consider using an existing high level algorithm, "
     "str.startIndex.advanced(by: n), or a projection like str.utf8", ())

ERROR(invalid_c_function_pointer_conversion_expr,none,
      "a C function pointer can only be formed from a reference to a 'func' or "
      "a literal closure", ())
ERROR(c_function_pointer_from_method,none,
      "a C function pointer cannot be formed from a method", ())
ERROR(c_function_pointer_from_generic_function,none,
      "a C function pointer cannot be formed from a reference to a generic "
      "function", ())
ERROR(invalid_autoclosure_forwarding,none,
      "add () to forward @autoclosure parameter", ())

//------------------------------------------------------------------------------
// MARK: Type Check Declarations
//------------------------------------------------------------------------------

ERROR(missing_initializer_def,PointsToFirstBadToken,
      "initializer requires a body", ())

WARNING(pound_warning, none, "%0", (StringRef))
ERROR(pound_error, none, "%0", (StringRef))

// Attributes

ERROR(operator_not_func,none,
      "operators must be declared with 'func'", ())
ERROR(redefining_builtin_operator,none,
      "cannot declare a custom %0 '%1' operator", (StringRef, StringRef))
ERROR(attribute_requires_operator_identifier,none,
      "'%0' requires a function with an operator identifier", (StringRef))
ERROR(attribute_requires_single_argument,none,
      "'%0' requires a function with one argument", (StringRef))

ERROR(nominal_type_not_attribute,none,
      "%0 %1 cannot be used as an attribute", (DescriptiveDeclKind, DeclName))

ERROR(mutating_invalid_global_scope,none, "%0 is only valid on methods",
      (SelfAccessKind))
ERROR(mutating_invalid_classes,none, "%0 isn't valid on methods in "
      "classes or class-bound protocols", (SelfAccessKind))

ERROR(functions_mutating_and_not,none,
      "method must not be declared both %0 and %1",
      (SelfAccessKind, SelfAccessKind))
ERROR(static_functions_not_mutating,none,
      "static functions must not be declared mutating", ())

ERROR(modify_mutatingness_differs_from_setter,none,
      "'modify' accessor cannot be %0 when the setter is %1",
      (SelfAccessKind, SelfAccessKind))

ERROR(transparent_in_protocols_not_supported,none,
      "'@_transparent' attribute is not supported on declarations within protocols", ())
ERROR(transparent_in_classes_not_supported,none,
      "'@_transparent' attribute is not supported on declarations within classes", ())

ERROR(invalid_iboutlet,none,
      "only instance properties can be declared @IBOutlet", ())
ERROR(iboutlet_nonobjc_class,none,
      "@IBOutlet property cannot %select{have|be an array of}0 "
      "non-'@objc' class type %1", (bool, Type))
ERROR(iboutlet_nonobjc_protocol,none,
      "@IBOutlet property cannot %select{have|be an array of}0 "
      "non-'@objc' protocol type %1", (bool, Type))
ERROR(iboutlet_nonobject_type,none,
      "@IBOutlet property cannot %select{have|be an array of}0 "
      "non-object type %1", (bool, Type))
ERROR(iboutlet_only_mutable,none,
      "@IBOutlet attribute requires property to be mutable", ())
ERROR(iboutlet_non_optional,none,
      "@IBOutlet property has non-optional type %0", (Type))
NOTE(note_make_optional,none,
      "add '?' to form the optional type %0", (Type))
NOTE(note_make_implicitly_unwrapped_optional,none,
      "add '!' to form an implicitly unwrapped optional", ())

ERROR(invalid_ibdesignable_extension,none,
      "@IBDesignable can only be applied to classes and extensions "
      "of classes", ())
ERROR(invalid_ibinspectable,none,
      "only instance properties can be declared @%0", (StringRef))
ERROR(invalid_ibaction_decl,none,
      "only instance methods can be declared @%0", (StringRef))
ERROR(invalid_ibaction_result,none,
      "methods declared @%0 must %select{|not }1return a value", (StringRef, bool))
ERROR(invalid_ibaction_argument_count,none,
      "@%0 methods must have %1 to %2 arguments",
      (StringRef, int, int))
ERROR(invalid_ibaction_argument_count_exact,none,
      "@%0 methods must have %2 argument%s2",
      (StringRef, int, int))
ERROR(invalid_ibaction_argument_count_max,none,
      "@%0 methods must have at most %2 argument%s2",
      (StringRef, int, int))
ERROR(ibsegueaction_objc_method_family,none,
      "@%0 method cannot have selector %1 because it has special memory "
      "management behavior", (StringRef, ObjCSelector))
NOTE(fixit_rename_in_swift,none,
     "change Swift name to %0", (DeclName))
NOTE(fixit_rename_in_objc,none,
     "change Objective-C selector to %0", (ObjCSelector))
ERROR(no_objc_tagged_pointer_not_class_protocol,none,
      "@unsafe_no_objc_tagged_pointer can only be applied to class protocols",
      ())
ERROR(swift_native_objc_runtime_base_not_on_root_class,none,
      "@_swift_native_objc_runtime_base_not_on_root_class can only be applied "
      "to root classes", ())

ERROR(cdecl_not_at_top_level,none,
      "@_cdecl can only be applied to global functions", ())
ERROR(cdecl_empty_name,none,
      "@_cdecl symbol name cannot be empty", ())
ERROR(cdecl_throws,none,
      "raising errors from @_cdecl functions is not supported", ())

ERROR(attr_methods_only,none,
      "only methods can be declared %0", (DeclAttribute))
ERROR(access_control_in_protocol,none,
      "%0 modifier cannot be used in protocols", (DeclAttribute))
NOTE(access_control_in_protocol_detail,none,
     "protocol requirements implicitly have the same access as the "
     "protocol itself", ())
ERROR(access_control_setter,none,
      "'%select{private|fileprivate|internal|public|open}0(set)' modifier can only "
      "be applied to variables and subscripts",
      (AccessLevel))
ERROR(access_control_setter_read_only,none,
      "'%select{private|fileprivate|internal|public|%error}0(set)' modifier cannot be "
      "applied to %select{constants|read-only variables|read-only properties"
      "|read-only subscripts}1",
      (AccessLevel, unsigned))
ERROR(access_control_setter_more,none,
      "%select{private|fileprivate|internal|public|%error}0 "
      "%select{variable|property|subscript}1 cannot have "
      "%select{%error|a fileprivate|an internal|a public|an open}2 setter",
      (AccessLevel, unsigned, AccessLevel))
WARNING(access_control_setter_redundant,none,
      "'%select{private|fileprivate|internal|public|open}0(set)' modifier is "
      "redundant for %select{a private|a fileprivate|an internal|a public|an open}2 "
      "%1",
      (AccessLevel, DescriptiveDeclKind, AccessLevel))
WARNING(access_control_ext_member_more,none,
    "'%select{%error|fileprivate|internal|public|open}0' modifier conflicts "
    "with extension's default access of "
    "'%select{private|fileprivate|internal|public|%error}1'",
    (AccessLevel, AccessLevel))
WARNING(access_control_ext_member_redundant,none,
    "'%select{%error|fileprivate|internal|public|%error}0' modifier is redundant "
    "for %1 declared in %select{a private (equivalent to fileprivate)|a fileprivate"
    "|an internal|a public|%error}2 extension",
    (AccessLevel, DescriptiveDeclKind, AccessLevel))
ERROR(access_control_ext_requirement_member_more,none,
    "cannot declare %select{%error|a fileprivate|an internal|a public|an open}0 %1 "
    "in an extension with %select{private|fileprivate|internal|public|%error}2 "
    "requirements",
    (AccessLevel, DescriptiveDeclKind, AccessLevel))
ERROR(access_control_extension_more,none,
      "extension of %select{private|fileprivate|internal|%error|%error}0 %1 cannot "
      "be declared %select{%error|fileprivate|internal|public|%error}2",
      (AccessLevel, DescriptiveDeclKind, AccessLevel))
ERROR(access_control_extension_open,none,
      "extensions cannot use 'open' as their default access; use 'public'",
      ())
ERROR(access_control_open_bad_decl,none,
      "only classes and overridable class members can be declared 'open';"
      " use 'public'", ())

ERROR(invalid_decl_attribute_simple,none,
      "attribute cannot be applied to declaration", ())
ERROR(invalid_decl_attribute,none,
      "'%0' attribute cannot be applied to this declaration", (DeclAttribute))
ERROR(invalid_decl_modifier,none,
      "%0 modifier cannot be applied to this declaration", (DeclAttribute))
ERROR(attribute_does_not_apply_to_type,none,
      "attribute does not apply to type", ())
ERROR(optional_attribute_non_protocol,none,
      "'optional' can only be applied to protocol members", ())
ERROR(optional_attribute_non_objc_protocol,none,
      "'optional' can only be applied to members of an @objc protocol", ())
ERROR(optional_attribute_missing_explicit_objc,none,
      "'optional' requirements are an Objective-C compatibility feature; add '@objc'",
      ())
ERROR(objcmembers_attribute_nonclass,none,
      "'@objcMembers' attribute can only be applied to a class", ())
ERROR(optional_attribute_initializer,none,
      "'optional' cannot be applied to an initializer", ())
ERROR(unavailable_method_non_objc_protocol,none,
      "protocol members can only be marked unavailable in an @objc protocol",
      ())
ERROR(missing_in_class_init_1,none,
      "stored property %0 requires an initial value%select{| or should be "
      "@NSManaged}1", (Identifier, bool))
ERROR(missing_in_class_init_2,none,
      "stored properties %0 and %1 require initial values%select{| or should "
      "be @NSManaged}2",
      (Identifier, Identifier, bool))
ERROR(missing_in_class_init_3plus,none,
      "stored properties %0, %1, %select{and %2|%2, and others}3 "
      "require initial values%select{| or should be @NSManaged}4",
      (Identifier, Identifier, Identifier, bool, bool))
NOTE(requires_stored_property_inits_here,none,
     "%select{superclass|class}1 %0 requires all stored properties to have "
     "initial values%select{| or use @NSManaged}2", (Type, bool, bool))
ERROR(class_without_init,none,
      "class %0 has no initializers", (Type))
NOTE(note_no_in_class_init_1,none,
     "stored property %0 without initial value prevents synthesized "
     "initializers",
     (Identifier))
NOTE(note_no_in_class_init_2,none,
     "stored properties %0 and %1 without initial values prevent synthesized "
     "initializers",
     (Identifier, Identifier))
NOTE(note_no_in_class_init_3plus,none,
     "stored properties %0, %1, %select{and %2|%2, and others}3 "
     "without initial values prevent synthesized initializers",
     (Identifier, Identifier, Identifier, bool))
ERROR(missing_unimplemented_init_runtime,none,
      "standard library error: missing _unimplementedInitializer", ())
ERROR(missing_undefined_runtime,none,
      "standard library error: missing _undefined", ())

WARNING(expr_dynamic_lookup_swift3_objc_inference,none,
        "reference to %0 %1 of %2 depends on '@objc' inference "
        "deprecated in Swift 4",
        (DescriptiveDeclKind, DeclName, Identifier))

ERROR(inherited_default_value_not_in_designated_constructor,none,
      "default value inheritance via 'super' is only valid on the parameters of "
      "designated initializers", ())
ERROR(inherited_default_value_used_in_non_overriding_constructor,none,
      "default value inheritance via 'super' can only be used when "
      "overriding a designated initializer", ())
ERROR(corresponding_param_not_defaulted,none,
      "default value inheritance via 'super' requires that the corresponding "
      "parameter of the overridden designated initializer has a default value",
      ())
NOTE(inherited_default_param_here,none,
     "corresponding parameter declared here", ())

// Alignment attribute
ERROR(alignment_not_power_of_two,none,
      "alignment value must be a power of two", ())

// Enum annotations
ERROR(indirect_case_without_payload,none,
      "enum case %0 without associated value cannot be 'indirect'", (Identifier))
ERROR(indirect_case_in_indirect_enum,none,
      "enum case in 'indirect' enum cannot also be 'indirect'", ())
WARNING(enum_frozen_nonresilient,none,
        "%0 has no effect without -enable-library-evolution", (DeclAttribute))
WARNING(enum_frozen_nonpublic,none,
        "%0 has no effect on non-public enums", (DeclAttribute))

// Variables (var and let).
ERROR(getset_init,none,
      "variable with getter/setter cannot have an initial value", ())

ERROR(unimplemented_static_var,none,
      "%select{ERROR|static|class}1 stored properties not supported"
      "%select{ in this context| in generic types| in classes| in protocol extensions}0"
      "%select{|; did you mean 'static'?}2",
      (unsigned, StaticSpellingKind, unsigned))
ERROR(observingprop_requires_initializer,none,
      "non-member observing properties require an initializer", ())
ERROR(global_requires_initializer,none,
      "global '%select{var|let}0' declaration requires an initializer expression"
      "%select{ or getter/setter specifier|}0", (bool))
ERROR(static_requires_initializer,none,
      "%select{ERROR|'static var'|'class var'|}0 declaration requires an initializer "
      "expression or getter/setter specifier", (StaticSpellingKind))
ERROR(pattern_type_access,none,
      "%select{%select{variable|constant}0|property}1 "
      "%select{must be declared %select{"
      "%select{private|fileprivate|internal|%error|%error}3|private or fileprivate}4"
      "|cannot be declared "
      "%select{in this context|fileprivate|internal|public|open}3}2 "
      "because its type uses "
      "%select{a private|a fileprivate|an internal|%error|%error}5 type",
      (bool, bool, bool, AccessLevel, bool, AccessLevel))
WARNING(pattern_type_access_warn,none,
        "%select{%select{variable|constant}0|property}1 "
        "%select{should be declared %select{private|fileprivate|internal|%error|%error}5"
        "|should not be declared %select{in this context|fileprivate|internal|public|open}3}2 "
        "because its type uses "
        "%select{a private|a fileprivate|an internal|%error|%error}5 type",
        (bool, bool, bool, AccessLevel, bool, AccessLevel))
ERROR(pattern_type_access_inferred,none,
      "%select{%select{variable|constant}0|property}1 "
      "%select{must be declared %select{"
      "%select{private|fileprivate|internal|%error|%error}3|private or fileprivate}4"
      "|cannot be declared "
      "%select{in this context|fileprivate|internal|public|open}3}2 "
      "because its type %6 uses "
      "%select{a private|a fileprivate|an internal|%error|%error}5 type",
      (bool, bool, bool, AccessLevel, bool, AccessLevel, Type))
WARNING(pattern_type_access_inferred_warn,none,
        "%select{%select{variable|constant}0|property}1 "
        "%select{should be declared %select{private|fileprivate|internal|%error|%error}5"
        "|should not be declared %select{in this context|fileprivate|internal|public|open}3}2 "
        "because its type %6 uses "
        "%select{a private|a fileprivate|an internal|%error|%error}5 type",
        (bool, bool, bool, AccessLevel, bool, AccessLevel, Type))

ERROR(pattern_type_not_usable_from_inline,none,
      "type referenced from a '@usableFromInline' "
      "%select{%select{variable|constant}0|property}1 "
      "must be '@usableFromInline' or public",
      (bool, bool))
WARNING(pattern_type_not_usable_from_inline_warn,none,
        "type referenced from a '@usableFromInline' "
        "%select{%select{variable|constant}0|property}1 "
        "should be '@usableFromInline' or public",
        (bool, bool))
ERROR(pattern_type_not_usable_from_inline_frozen,none,
      "type referenced from a stored property in a '@frozen' struct must "
      "be '@usableFromInline' or public",
      (/*ignored*/bool, /*ignored*/bool))
ERROR(pattern_type_not_usable_from_inline_inferred,none,
      "type referenced from a '@usableFromInline' "
      "%select{%select{variable|constant}0|property}1 "
      "with inferred type %2 "
      "must be '@usableFromInline' or public",
      (bool, bool, Type))
WARNING(pattern_type_not_usable_from_inline_inferred_warn,none,
        "type referenced from a '@usableFromInline' "
        "%select{%select{variable|constant}0|property}1 "
        "with inferred type %2 "
        "should be '@usableFromInline' or public",
        (bool, bool, Type))
ERROR(pattern_type_not_usable_from_inline_inferred_frozen,none,
      "type referenced from a stored property with inferred type %2 in a "
      "'@frozen' struct must be '@usableFromInline' or public",
      (/*ignored*/bool, /*ignored*/bool, Type))

ERROR(pattern_binds_no_variables,none,
      "%select{property|global variable}0 declaration does not bind any "
      "variables",
      (unsigned))

WARNING(optional_ambiguous_case_ref,none,
        "assuming you mean '%0.%2'; did you mean '%1.%2' instead?",
        (StringRef, StringRef, StringRef))
NOTE(optional_fixit_ambiguous_case_ref,none,
     "explicitly specify 'Optional' to silence this warning", ())
NOTE(type_fixit_optional_ambiguous_case_ref,none,
     "use '%0.%1' instead", (StringRef, StringRef))

ERROR(nscoding_unstable_mangled_name,none,
      "%select{private|fileprivate|nested|local}0 class %1 has an "
      "unstable name when archiving via 'NSCoding'",
      (unsigned, Type))
NOTE(unstable_mangled_name_add_objc_new,none,
     "for new classes, use '@objc' to specify a unique, prefixed Objective-C "
     "runtime name", ())
NOTE(unstable_mangled_name_add_objc,none,
     "for compatibility with existing archives, use '@objc' "
     "to record the Swift 3 runtime name", ())

// Generic types
ERROR(unsupported_type_nested_in_generic_function,none,
      "type %0 cannot be nested in generic function %1",
      (Identifier, DeclName))
ERROR(unsupported_type_nested_in_generic_closure,none,
      "type %0 cannot be nested in closure in generic context",
      (Identifier))
ERROR(unsupported_type_nested_in_protocol,none,
      "type %0 cannot be nested in protocol %1",
      (Identifier, Identifier))
ERROR(unsupported_type_nested_in_protocol_extension,none,
      "type %0 cannot be nested in protocol extension of %1",
      (Identifier, Identifier))
ERROR(unsupported_nested_protocol,none,
      "protocol %0 cannot be nested inside another declaration",
      (Identifier))

// Type aliases
ERROR(type_alias_underlying_type_access,none,
      "type alias %select{must be declared %select{"
      "%select{private|fileprivate|internal|%error|%error}1|private or fileprivate}3"
      "|cannot be declared "
      "%select{in this context|fileprivate|internal|public|open}1}0 "
      "because its underlying type uses "
      "%select{a private|a fileprivate|an internal|%error|%error}2 type",
      (bool, AccessLevel, AccessLevel, bool))
WARNING(type_alias_underlying_type_access_warn,none,
        "type alias %select{should be declared "
        "%select{private|fileprivate|internal|%error|%error}1"
        "|should not be declared "
        "%select{in this context|fileprivate|internal|public|open}1}0 "
        "because its underlying type uses "
        "%select{a private|a fileprivate|an internal|%error|%error}2 type",
        (bool, AccessLevel, AccessLevel, bool))
ERROR(type_alias_underlying_type_not_usable_from_inline,none,
      "type referenced from the underlying type of a "
      "'@usableFromInline' type alias "
      "must be '@usableFromInline' or public",
      ())
WARNING(type_alias_underlying_type_not_usable_from_inline_warn,none,
        "type referenced from the underlying type of a "
        "'@usableFromInline' type alias "
        "should be '@usableFromInline' or public",
        ())

// Subscripts
ERROR(subscript_type_access,none,
      "subscript %select{must be declared "
      "%select{private|fileprivate|internal|%error|%error}1"
      "|cannot be declared "
      "%select{in this context|fileprivate|internal|public|open}1}0 "
      "because its %select{index|element type}3 uses "
      "%select{a private|a fileprivate|an internal|%error|%error}2 type",
      (bool, AccessLevel, AccessLevel, bool))
WARNING(subscript_type_access_warn,none,
        "subscript %select{should be declared "
        "%select{private|fileprivate|internal|%error|%error}1"
        "|should not be declared %select{in this context|fileprivate|internal|public|open}1}0 "
        "because its %select{index|element type}3 uses "
        "%select{a private|a fileprivate|an internal|%error|%error}2 type",
        (bool, AccessLevel, AccessLevel, bool))
ERROR(subscript_type_usable_from_inline,none,
      "%select{index type|element type}0 of a '@usableFromInline' subscript "
      "must be '@usableFromInline' or public",
      (bool))
WARNING(subscript_type_usable_from_inline_warn,none,
        "%select{index type|element type}0 of a '@usableFromInline' subscript "
        "should be '@usableFromInline' or public",
        (bool))

// Functions
ERROR(function_type_access,none,
      "%select{function|method|initializer}4 "
      "%select{must be declared %select{"
      "%select{private|fileprivate|internal|%error|%error}1|private or fileprivate}2"
      "|cannot be declared "
      "%select{in this context|fileprivate|internal|public|open}1}0 "
      "because its %select{parameter|result}5 uses "
      "%select{a private|a fileprivate|an internal|%error|%error}3 type",
      (bool, AccessLevel, bool, AccessLevel, unsigned, bool))
WARNING(function_type_access_warn,none,
        "%select{function|method|initializer}4 "
        "%select{should be declared %select{private|fileprivate|internal|%error|%error}1"
        "|should not be declared %select{in this context|fileprivate|internal|public|open}1}0 "
        "because its %select{parameter|result}5 uses "
        "%select{a private|a fileprivate|an internal|%error|%error}3 type",
        (bool, AccessLevel, bool, AccessLevel, unsigned, bool))
ERROR(function_type_usable_from_inline,none,
      "the %select{parameter|result}1 of a "
      "'@usableFromInline' %select{function|method|initializer}0 "
      "must be '@usableFromInline' or public",
      (unsigned, bool))
WARNING(function_type_usable_from_inline_warn,none,
        "the %select{parameter|result}1 of a "
        "'@usableFromInline' %select{function|method|initializer}0 "
        "should be '@usableFromInline' or public",
        (unsigned, bool))

// Opaque return types
ERROR(opaque_type_invalid_constraint,none,
      "an 'opaque' type must specify only 'Any', 'AnyObject', protocols, "
      "and/or a base class", ())
ERROR(inferred_opaque_type,none,
      "property definition has inferred type %0, involving the 'some' "
      "return type of another declaration", (Type))

// Extensions
ERROR(non_nominal_extension,none,
      "non-nominal type %0 cannot be extended", (Type))
ERROR(extension_access_with_conformances,none,
      "%0 modifier cannot be used with extensions that declare "
      "protocol conformances", (DeclAttribute))
ERROR(extension_metatype,none,
      "cannot extend a metatype %0", (Type))
ERROR(extension_specialization,none,
      "constrained extension must be declared on the unspecialized generic "
      "type %0 with constraints specified by a 'where' clause", (Identifier))
ERROR(extension_stored_property,none,
      "extensions must not contain stored properties", ())
NOTE(extension_stored_property_fixit,none,
     "Remove '=' to make %0 a computed property", (Identifier))
ERROR(extension_nongeneric_trailing_where,none,
      "trailing 'where' clause for extension of non-generic type %0",
      (DeclName))
ERROR(extension_protocol_inheritance,none,
      "extension of protocol %0 cannot have an inheritance clause", (DeclName))
ERROR(objc_generic_extension_using_type_parameter,none,
      "extension of a generic Objective-C class cannot access the class's "
      "generic parameters at runtime", ())
NOTE(objc_generic_extension_using_type_parameter_here,none,
     "generic parameter used here", ())
NOTE(objc_generic_extension_using_type_parameter_try_objc,none,
     "add '@objc' to allow uses of 'self' within the function body", ())

// Protocols
ERROR(type_does_not_conform,none,
      "type %0 does not conform to protocol %1", (Type, Type))
ERROR(cannot_use_nil_with_this_type,none,
      "'nil' cannot be used in context expecting type %0", (Type))

ERROR(use_of_equal_instead_of_equality,none,
      "use of '=' in a boolean context, did you mean '=='?", ())


ERROR(protocol_does_not_conform_objc,none,
      "protocol type %0 cannot conform to %1 because only concrete "
      "types can conform to protocols", (Type, Type))
ERROR(protocol_does_not_conform_static,none,
      "%0 cannot be used as a type conforming to protocol %1 because %1 "
      "has static requirements",
      (Type, Type))
ERROR(protocol_derivation_is_broken,none,
      "protocol %0 is broken; cannot derive conformance for type %1", (Type, Type))
ERROR(type_does_not_inherit,none,
      "%0 requires that %1 inherit from %2", (Type, Type, Type))
NOTE(type_does_not_inherit_or_conform_requirement,none,
     "requirement specified as %0 : %1%2", (Type, Type, StringRef))
ERROR(types_not_equal,none,
      "%0 requires the types %1 and %2 be equivalent",
      (Type, Type, Type))
ERROR(type_does_not_conform_owner,none,
      "%0 requires that %1 conform to %2", (Type, Type, Type))
ERROR(type_does_not_conform_in_decl_ref,none,
      "referencing %0 %1 on %2 requires that %3 conform to %4",
      (DescriptiveDeclKind, DeclName, Type, Type, Type))
ERROR(type_does_not_conform_decl_owner,none,
      "%0 %1 requires that %2 conform to %3",
      (DescriptiveDeclKind, DeclName, Type, Type))
ERROR(type_does_not_conform_in_opaque_return,none,
      "return type of %0 %1 requires that %2 conform to %3",
      (DescriptiveDeclKind, DeclName, Type, Type))
ERROR(types_not_equal_decl,none,
      "%0 %1 requires the types %2 and %3 be equivalent",
      (DescriptiveDeclKind, DeclName, Type, Type))
ERROR(types_not_equal_in_decl_ref,none,
      "referencing %0 %1 on %2 requires the types %3 and %4 be equivalent",
      (DescriptiveDeclKind, DeclName, Type, Type, Type))
ERROR(types_not_inherited_decl,none,
      "%0 %1 requires that %2 inherit from %3",
      (DescriptiveDeclKind, DeclName, Type, Type))
ERROR(types_not_inherited_in_decl_ref,none,
      "referencing %0 %1 on %2 requires that %3 inherit from %4",
      (DescriptiveDeclKind, DeclName, Type, Type, Type))
NOTE(where_requirement_failure_one_subst,none,
     "where %0 = %1", (Type, Type))
NOTE(where_requirement_failure_both_subst,none,
     "where %0 = %1, %2 = %3", (Type, Type, Type, Type))
NOTE(requirement_implied_by_conditional_conformance,none,
     "requirement from conditional conformance of %0 to %1", (Type, Type))
NOTE(candidate_types_conformance_requirement,none,
     "candidate requires that %0 conform to %1 "
     "(requirement specified as %2 == %3%4)",
     (Type, Type, Type, Type, StringRef))
NOTE(candidate_types_equal_requirement,none,
     "candidate requires that the types %0 and %1 be equivalent "
     "(requirement specified as %2 == %3%4)",
     (Type, Type, Type, Type, StringRef))
NOTE(candidate_types_inheritance_requirement,none,
     "candidate requires that %1 inherit from %2 "
     "(requirement specified as %2 : %3%4)",
     (Type, Type, Type, Type, StringRef))
NOTE(types_not_equal_requirement,none,
     "requirement specified as %0 == %1%2", (Type, Type, StringRef))
ERROR(type_is_not_a_class,none,
      "%0 requires that %1 be a class type", (Type, Type, Type))
NOTE(anyobject_requirement,none,
     "requirement specified as %0 : 'AnyObject'%2", (Type, Type, StringRef))
ERROR(non_class_cannot_conform_to_class_protocol,none,
      "non-class type %0 cannot conform to class protocol %1",
      (Type, Type))
ERROR(cf_class_cannot_conform_to_objc_protocol,none,
      "Core Foundation class %0 cannot conform to @objc protocol %1 because "
      "Core Foundation types are not classes in Objective-C",
      (Type, Type))
ERROR(objc_runtime_visible_cannot_conform_to_objc_protocol,none,
      "class %0 cannot conform to @objc protocol %1 because "
      "the class is only visible via the Objective-C runtime",
      (Type, Type))
ERROR(objc_generics_cannot_conditionally_conform,none,
      "type %0 cannot conditionally conform to protocol %1 because "
      "the type uses the Objective-C generics model",
      (Type, Type))
ERROR(objc_protocol_cannot_have_conditional_conformance,none,
      "type %0 cannot conditionally conform to @objc protocol %1 because "
      "Objective-C does not support conditional conformances",
      (Type, Type))
ERROR(objc_protocol_in_generic_extension,none,
      "conformance of "
      "%select{class from generic context|generic class}0 "
      "%1 to @objc protocol %2 cannot be in an extension",
      (bool, Type, Type))
ERROR(conditional_conformances_cannot_imply_conformances,none,
      "conditional conformance of type %0 to protocol %1 does not imply conformance to "
      "inherited protocol %2",
      (Type, Type, Type))
NOTE(note_explicitly_state_conditional_conformance_different,none,
     "did you mean to explicitly state the conformance with different bounds?", ())
NOTE(note_explicitly_state_conditional_conformance_relaxed,none,
     "did you mean to explicitly state the conformance with relaxed bounds?", ())
NOTE(note_explicitly_state_conditional_conformance_same,none,
     "did you mean to explicitly state the conformance with the same bounds?", ())
NOTE(note_explicitly_state_conditional_conformance_noneditor,none,
     "did you mean to explicitly state the conformance like '%0where ...'?",
     (StringRef))
ERROR(protocol_has_missing_requirements,none,
      "type %0 cannot conform to protocol %1 because it has requirements that "
      "cannot be satisfied", (Type, Type))
ERROR(protocol_has_missing_requirements_versioned,none,
      "type %0 cannot conform to protocol %1 (compiled with Swift %2) because "
      "it has requirements that could not be loaded in Swift %3",
      (Type, Type, llvm::VersionTuple, llvm::VersionTuple))
ERROR(requirement_restricts_self,none,
      "%0 requirement %1 cannot add constraint '%2%select{:|:| ==|:}3 %4' on "
      "'Self'",
      (DescriptiveDeclKind, DeclName, StringRef, unsigned, StringRef))
ERROR(witness_argument_name_mismatch,none,
      "%select{method|initializer}0 %1 has different argument labels from those "
      "required by protocol %2 (%3)", (bool, DeclName, Type, DeclName))
ERROR(witness_initializer_not_required,none,
      "initializer requirement %0 can only be satisfied by a 'required' "
      "initializer in%select{| the definition of}1 non-final class %2",
      (DeclName, bool, Type))
ERROR(witness_initializer_failability,none,
      "non-failable initializer requirement %0"
      "%select{| in Objective-C protocol}1 cannot be satisfied by a "
      "failable initializer ('init%select{?|!}1')",
      (DeclName, bool))
ERROR(witness_self_non_subtype,none,
      "protocol %0 requirement %1 cannot be satisfied by a non-final class "
      "(%2) because it uses 'Self' in a non-parameter, non-result type "
      "position",
      (Type, DeclName, Type))
ERROR(witness_self_same_type,none,
      "%0 %1 in non-final class %2 cannot be used to satisfy requirement %3 %4"
      " (in protocol %5) due to same-type requirement involving 'Self'",
      (DescriptiveDeclKind, DeclName, Type, DescriptiveDeclKind,
       DeclName, Type))
NOTE(witness_self_weaken_same_type,none,
      "consider weakening the same-type requirement %0 == %1 to a superclass "
      "requirement", (Type, Type))
ERROR(witness_requires_dynamic_self,none,
      "method %0 in non-final class %1 must return 'Self' to conform to "
      "protocol %2",
      (DeclName, Type, Type))
ERROR(witness_requires_class_implementation,none,
      "method %0 in non-final class %1 cannot be implemented in a "
      "protocol extension because it returns 'Self' and has associated type "
      "requirements",
      (DeclName, Type))
ERROR(witness_not_accessible_proto,none,
      "%select{initializer %1|method %1|%select{|setter for }2property %1"
      "|subscript%select{| setter}2}0 must be declared "
      "%select{%error|fileprivate|internal|public|%error}3 because it matches a "
      "requirement in %select{private|fileprivate|internal|public|%error}4 protocol "
      "%5",
      (RequirementKind, DeclName, bool, AccessLevel, AccessLevel, DeclName))
ERROR(witness_not_accessible_type,none,
      "%select{initializer %1|method %1|%select{|setter for }2property %1"
      "|subscript%select{| setter}2}0 must be as accessible as its enclosing "
      "type because it matches a requirement in protocol %5",
      (RequirementKind, DeclName, bool, AccessLevel, AccessLevel, DeclName))
ERROR(type_witness_not_accessible_proto,none,
      "%0 %1 must be declared %select{%error|fileprivate|internal|public|%error}2 "
      "because it matches a requirement in "
      "%select{%error|fileprivate|internal|public|%error}2 protocol %3",
      (DescriptiveDeclKind, DeclName, AccessLevel, DeclName))
ERROR(type_witness_not_accessible_type,none,
      "%0 %1 must be as accessible as its enclosing type because it "
      "matches a requirement in protocol %3",
      (DescriptiveDeclKind, DeclName, AccessLevel, DeclName))
ERROR(witness_not_usable_from_inline,none,
      "%0 %1 must be declared '@usableFromInline' "
      "because it matches a requirement in protocol %2",
      (DescriptiveDeclKind, DeclName, DeclName))
WARNING(witness_not_usable_from_inline_warn,none,
        "%0 %1 should be declared '@usableFromInline' "
        "because it matches a requirement in protocol %2",
        (DescriptiveDeclKind, DeclName, DeclName))
ERROR(type_witness_objc_generic_parameter,none,
      "type %0 involving Objective-C type parameter%select{| %1}2 cannot be "
      "used for associated type %3 of protocol %4",
      (Type, Type, bool, DeclName, DeclName))
NOTE(witness_fix_access,none,
     "mark the %0 as '%select{%error|fileprivate|internal|public|%error}1' to "
     "satisfy the requirement", (DescriptiveDeclKind, AccessLevel))
NOTE(witness_move_to_another_extension,none,
     "move the %0 to another extension where it can be declared "
     "'%select{%error|%error|internal|public|%error}1' to "
     "satisfy the requirement", (DescriptiveDeclKind, AccessLevel))
WARNING(assoc_type_default_conformance_failed,none,
        "default type %0 for associated type %1 does not satisfy constraint "
        "%2: %3", (Type, DeclName, Type, Type))
NOTE(assoc_type_default_here,none,
     "associated type %0 has default type %1 written here", (DeclName, Type))

ERROR(protocol_access,none,
      "%select{protocol must be declared %select{"
      "%select{private|fileprivate|internal|%error|%error}1"
      "|private or fileprivate}4 because %select{it refines|its 'where' clause uses}2"
      "|%select{in this context|fileprivate|internal|public|%error}1 "
      "%select{protocol cannot refine|protocol's 'where' clause cannot use}2}0 "
      "%select{a private|a fileprivate|an internal|%error|%error}3 protocol",
      (bool, AccessLevel, bool, AccessLevel, bool))
WARNING(protocol_access_warn,none,
        "%select{protocol should be declared "
        "%select{private|fileprivate|internal|%error|%error}1 because "
        "%select{it refines|its 'where' clause uses}2"
        "|%select{in this context|fileprivate|internal|public|%error}1 "
        "%select{protocol should not refine|protocol's 'where' clause should not use}2}0 "
        "%select{a private|a fileprivate|an internal|%error|%error}3 protocol",
        (bool, AccessLevel, bool, AccessLevel, bool))
ERROR(protocol_usable_from_inline,none,
      "protocol %select{refined|used}0 by '@usableFromInline' protocol "
      "must be '@usableForInline' or public", (bool))
WARNING(protocol_usable_from_inline_warn,none,
        "protocol %select{refined|used}0 by '@usableFromInline' protocol "
        "should be '@usableForInline' or public", (bool))
ERROR(protocol_property_must_be_computed_var,none,
      "immutable property requirement must be declared as 'var' with a "
      "'{ get }' specifier", ())
ERROR(protocol_property_must_be_computed,none,
      "property in protocol must have explicit { get } or { get set } specifier",
      ())
NOTE(inherited_protocol_does_not_conform,none,
     "type %0 does not conform to inherited protocol %1", (Type, Type))
NOTE(no_witnesses,none,
     "protocol requires "
     "%select{initializer %1|function %1|property %1|subscript}0 with type %2"
     "%select{|; do you want to add a stub?}3",
     (RequirementKind, DeclName, Type, bool))
NOTE(missing_witnesses_general,none, "do you want to add protocol stubs?",
     ())
NOTE(ambiguous_witnesses,none,
     "multiple matching "
     "%select{initializers named %1|functions named %1|properties named %1|"
     "subscript operators}0 with type %2", (RequirementKind, DeclName, Type))
NOTE(ambiguous_witnesses_wrong_name,none,
     "multiple matching "
     "%select{initializers named %1|functions named %1|properties named %1|"
     "subscript operators}0 with type %2", (RequirementKind, DeclName, Type))
NOTE(no_witnesses_type,none,
     "protocol requires nested type %0; do you want to add it?", (Identifier))
NOTE(default_associated_type_req_fail,none,
     "default type %0 for associated type %1 (from protocol %2) "
     "does not %select{inherit from|conform to}4 %3",
     (Type, DeclName, Type, Type, bool))
ERROR(associated_type_access,none,
      "associated type in "
      "%select{a private|a fileprivate|an internal|a public|%error}0 protocol "
      "uses "
      "%select{a private|a fileprivate|an internal|%error|%error}1 type in its "
      "%select{default definition|requirement}2 ",
      (AccessLevel, AccessLevel, unsigned))
WARNING(associated_type_access_warn,none,
        "associated type in "
        "%select{a private|a fileprivate|an internal|a public|%error}0 protocol uses "
        "%select{a private|a fileprivate|an internal|%error|%error}1 type in its "
        "%select{default definition|requirement}2 ",
        (AccessLevel, AccessLevel, unsigned))
ERROR(associated_type_not_usable_from_inline,none,
      "type referenced from a "
      "%select{default definition|requirement}0 of an associated type in a "
      "'@usableFromInline' protocol must be '@usableFromInline' or public",
      (unsigned))
WARNING(associated_type_not_usable_from_inline_warn,none,
        "type referenced from a "
        "%select{default definition|requirement}0 of an associated type in a "
        "'@usableFromInline' protocol should be '@usableFromInline' or public",
        (unsigned))

NOTE(bad_associated_type_deduction,none,
     "unable to infer associated type %0 for protocol %1",
     (DeclName, DeclName))
NOTE(associated_type_deduction_witness_failed,none,
     "candidate would match and infer %0 = %1 if %1 "
     "%select{inherited from|conformed to}3 %2",
     (DeclName, Type, Type, bool))
NOTE(associated_type_witness_conform_impossible,none,
     "candidate can not infer %0 = %1 because %1 "
     "is not a nominal type and so can't conform to %2",
     (DeclName, Type, Type))
NOTE(associated_type_witness_inherit_impossible,none,
     "candidate can not infer %0 = %1 because %1 "
     "is not a class type and so can't inherit from %2",
     (DeclName, Type, Type))

NOTE(ambiguous_associated_type_deduction,none,
     "ambiguous inference of associated type %0: %1 vs. %2",
     (DeclName, Type, Type))
NOTE(associated_type_deduction_witness,none,
     "matching requirement %0 to this declaration inferred associated type to "
     "%1",
     (DeclName, Type))
NOTE(associated_type_deduction_default,none,
     "using associated type default %0", (Type))
NOTE(ambiguous_witnesses_type,none,
     "multiple matching types named %0", (Identifier))
NOTE(protocol_witness_exact_match,none,
     "candidate exactly matches%0", (StringRef))
NOTE(protocol_witness_renamed,none,
     "rename to %0 to satisfy this requirement%1", (DeclName, StringRef))
NOTE(protocol_witness_kind_conflict,none,
     "candidate is not %select{an initializer|a function|a variable|"
     "a subscript}0", (RequirementKind))
NOTE(protocol_witness_type_conflict,none,
     "candidate has non-matching type %0%1", (Type, StringRef))
NOTE(protocol_witness_missing_requirement,none,
     "candidate would match if %0 %select{conformed to|subclassed|"
     "was the same type as}2 %1", (Type, Type, unsigned))

NOTE(protocol_witness_optionality_conflict,none,
     "candidate %select{type has|result type has|parameter type has|"
     "parameter types have|result and parameter types have}0 incorrect "
     "optionality%1",
     (unsigned, StringRef))
ERROR(err_protocol_witness_optionality,none,
      "%select{type|result|parameter|parameters|"
      "result and parameters}0 of %1 %select{has|has|has|have|have|}0"
      " different optionality than required by protocol %2",
      (unsigned, DeclName, DeclName))
WARNING(warn_protocol_witness_optionality,none,
      "%select{type|result|parameter|parameters|"
      "result and parameters}0 of %1 %select{has|has|has|have|have|}0"
      " different optionality than expected by protocol %2",
      (unsigned, DeclName, DeclName))

NOTE(protocol_witness_static_conflict,none,
     "candidate operates on %select{a type|an instance}0, not "
     "%select{an instance|a type}0 as required", (bool))
NOTE(protocol_witness_prefix_postfix_conflict,none,
     "candidate is %select{|prefix, |postfix, }1not "
     "%select{prefix|postfix}0 as required", (bool, unsigned))
NOTE(protocol_witness_mutation_modifier_conflict,none,
     "candidate is marked %0 but protocol does not allow it",
     (SelfAccessKind))
NOTE(protocol_witness_settable_conflict,none,
     "candidate is not settable, but protocol requires it", ())
NOTE(protocol_witness_rethrows_conflict,none,
     "candidate is not 'rethrows', but protocol requires it", ())
NOTE(protocol_witness_throws_conflict,none,
     "candidate throws, but protocol does not allow it", ())
NOTE(protocol_witness_not_objc,none,
     "candidate is explicitly '@nonobjc'", ())

NOTE(protocol_witness_type,none,
     "possibly intended match", ())
NOTE(protocol_witness_nonconform_type,none,
     "possibly intended match %0 does not "
     "%select{inherit from|conform to}2 %1", (Type, Type, bool))

NOTE(protocol_witness_circularity,none,
     "candidate references itself", ())

NOTE(protocol_conformance_here,none,
     "%select{|class }0%1 declares conformance to protocol %2 here",
     (bool, DeclName, DeclName))
NOTE(declared_protocol_conformance_here,none,
     "%select{%0 inherits conformance to protocol %2 from superclass|"
     "%0 declares conformance to protocol %2|"
     "%0 implicitly conforms to protocol %2 (via conformance to %3)|"
     "%0 implicitly conforms to protocol %2}1 here",
     (Type, unsigned, DeclName, DeclName))

ERROR(witness_unavailable,none,
        "unavailable %0 %1 was used to satisfy a requirement of protocol %2",
        (DescriptiveDeclKind, DeclName, DeclName))

ERROR(redundant_conformance,none,
      "redundant conformance of %0 to protocol %1", (Type, DeclName))
ERROR(redundant_conformance_conditional,none,
      "conflicting conformance of %0 to protocol %1; there cannot be more "
      "than one conformance, even with different conditional bounds",
      (Type, DeclName))
WARNING(redundant_conformance_adhoc,none,
        "conformance of %0 to protocol %1 was already stated in "
        "%select{the protocol's|the type's}2 module %3",
        (Type, DeclName, bool, Identifier))
WARNING(redundant_conformance_adhoc_conditional,none,
        "conformance of %0 to protocol %1 conflicts with that stated in "
        "%select{the protocol's|the type's}2 module %3 and will be ignored; "
        "there cannot be more than one conformance, even with different conditional bounds",
        (Type, DeclName, bool, Identifier))
NOTE(redundant_conformance_witness_ignored,none,
     "%0 %1 will not be used to satisfy the conformance to %2",
     (DescriptiveDeclKind, DeclName, DeclName))

// "Near matches"
WARNING(req_near_match,none,
        "%0 %1 nearly matches %select{defaulted|optional}2 requirement %3 "
        "of protocol %4",
        (DescriptiveDeclKind, DeclName, bool, DeclName, DeclName))
NOTE(optional_req_nonobjc_near_match_add_objc,none,
     "add '@objc' to provide an Objective-C entrypoint", ())
NOTE(req_near_match_move,none,
     "move %0 to %select{an|another}1 extension to silence this warning",
     (DeclName, unsigned))
NOTE(req_near_match_nonobjc,none,
     "add '@nonobjc' to silence this %select{warning|error}0", (bool))
NOTE(req_near_match_access,none,
     "make %0 %select{ERROR|private|private|non-public|non-public}1 to silence this "
     "warning", (DeclName, AccessLevel))

// appendInterpolation methods
ERROR(missing_append_interpolation,none,
      "type conforming to 'StringInterpolationProtocol' does not implement "
      "a valid 'appendInterpolation' method", ())
WARNING(append_interpolation_static,none,
      "'appendInterpolation' method will never be used because it is static",
      ())
WARNING(append_interpolation_void_or_discardable,none,
      "'appendInterpolation' method does not return 'Void' or have a "
      "discardable result", ())
WARNING(append_interpolation_access_control,none,
      "'appendInterpolation' method is %select{private|fileprivate|internal|"
      "public|open}0, but %1 is %select{private|fileprivate|internal|public|"
      "open}2",
      (AccessLevel, DeclName, AccessLevel))

// Protocols and existentials
ERROR(assoc_type_outside_of_protocol,none,
      "associated type %0 can only be used with a concrete type or "
      "generic parameter base", (Identifier))
ERROR(typealias_outside_of_protocol,none,
      "type alias %0 can only be used with a concrete type or "
      "generic parameter base", (Identifier))

ERROR(objc_protocol_inherits_non_objc_protocol,none,
      "@objc protocol %0 cannot refine non-@objc protocol %1", (Type, Type))

ERROR(protocol_where_clause_self_requirement,none,
      "constraint with subject type of 'Self' is not supported; "
      "consider adding requirement to protocol inheritance clause instead", ())

ERROR(invalid_protocol_composition_member,none,
      "non-protocol, non-class type %0 cannot be used within a "
      "protocol-constrained type", (Type))
ERROR(protocol_composition_one_class,none,
      "protocol-constrained type cannot contain class %0 because it already "
      "contains class %1", (Type, Type))

ERROR(requires_conformance_nonprotocol,none,
      "type %0 constrained to non-protocol, non-class type %1",
      (Type, Type))
NOTE(requires_conformance_nonprotocol_fixit,none,
     "use '%0 == %1' to require '%0' to be '%1'",
     (StringRef, StringRef))
ERROR(requires_not_suitable_archetype,none,
      "type %0 in conformance requirement does not refer to a "
      "generic parameter or associated type",
      (Type))
WARNING(requires_no_same_type_archetype,none,
        "neither type in same-type constraint (%0 or %1) refers to a "
        "generic parameter or associated type",
        (Type, Type))

ERROR(requires_generic_params_made_equal,none,
      "same-type requirement makes generic parameters %0 and %1 equivalent",
      (Type, Type))
ERROR(requires_generic_param_made_equal_to_concrete,none,
      "same-type requirement makes generic parameter %0 non-generic",
      (Type))
ERROR(recursive_decl_reference,none,
      "%0 %1 references itself", (DescriptiveDeclKind, DeclBaseName))
ERROR(recursive_same_type_constraint,none,
      "same-type constraint %0 == %1 is recursive", (Type, Type))
ERROR(recursive_superclass_constraint,none,
      "superclass constraint %0 : %1 is recursive", (Type, Type))
ERROR(requires_same_type_conflict,none,
      "%select{associated type|generic parameter}0 %1 cannot be equal to "
      "both %2 and %3", (bool, Type, Type, Type))
ERROR(requires_generic_param_same_type_does_not_conform,none,
      "same-type constraint type %0 does not conform to required protocol %1",
      (Type, Identifier))
ERROR(requires_same_concrete_type,none,
      "generic signature requires types %0 and %1 to be the same", (Type, Type))
WARNING(redundant_conformance_constraint,none,
        "redundant conformance constraint %0: %1", (Type, ProtocolDecl *))
NOTE(redundant_conformance_here,none,
     "conformance constraint %1: %2 %select{written here|implied here|"
     "inferred from type here}0",
     (unsigned, Type, ProtocolDecl *))

ERROR(unsupported_recursive_requirements, none,
      "requirement involves recursion that is not currently supported", ())

ERROR(same_type_conflict,none,
      "%select{generic parameter |protocol |}0%1 cannot be equal to both "
      "%2 and %3", (unsigned, Type, Type, Type))
WARNING(redundant_same_type_to_concrete,none,
        "redundant same-type constraint %0 == %1", (Type, Type))
NOTE(same_type_redundancy_here,none,
     "same-type constraint %1 == %2 %select{written here|implied here|"
     "inferred from type here}0",
     (unsigned, Type, Type))
ERROR(requires_superclass_conflict,none,
      "%select{generic parameter %1 cannot|protocol %1 cannot require 'Self' to|" 
      "%1 cannot}0 be a subclass of both %2 and %3",
      (unsigned, Type, Type, Type))
WARNING(redundant_superclass_constraint,none,
        "redundant superclass constraint %0 : %1", (Type, Type))
NOTE(superclass_redundancy_here,none,
     "superclass constraint %1 : %2 %select{written here|implied here|"
     "inferred from type here}0",
     (unsigned, Type, Type))

ERROR(conflicting_layout_constraints,none,
      "%select{generic parameter |protocol |}0%1 has conflicting "
      "constraints %2 and %3",
      (unsigned, Type, LayoutConstraint, LayoutConstraint))
WARNING(redundant_layout_constraint,none,
        "redundant constraint %0 : %1", (Type, LayoutConstraint))
NOTE(previous_layout_constraint, none,
     "constraint %1 : %2 %select{written here|implied here|"
     "inferred from type here}0",
     (unsigned, Type, LayoutConstraint))

WARNING(redundant_same_type_constraint,none,
        "redundant same-type constraint %0 == %1", (Type, Type))
NOTE(previous_same_type_constraint, none,
     "previous same-type constraint %1 == %2 "
     "%select{written here|implied here|inferred from type here}0",
     (unsigned, Type, Type))

WARNING(inherited_associated_type_redecl,none,
        "redeclaration of associated type %0 from protocol %1 is better "
        "expressed as a 'where' clause on the protocol", (DeclName, Type))
WARNING(typealias_override_associated_type,none,
        "typealias overriding associated type %0 from protocol %1 is better "
        "expressed as same-type constraint on the protocol", (DeclName, Type))
WARNING(associated_type_override_typealias,none,
        "associated type %0 is redundant with type %0 declared in inherited "
        "%1 %2", (DeclName, DescriptiveDeclKind, Type))

ERROR(associated_type_objc,none,
      "associated type %0 cannot be declared inside '@objc' protocol %1",
      (DeclName, DeclName))

ERROR(generic_param_access,none,
      "%0 %select{must be declared %select{"
      "%select{private|fileprivate|internal|%error|%error}3|private or fileprivate}4"
      "|cannot be declared "
      "%select{in this context|fileprivate|internal|public|open}2}1 "
      "because its generic %select{parameter|requirement}5 uses "
      "%select{a private|a fileprivate|an internal|%error|%error}3 type",
      (DescriptiveDeclKind, bool, AccessLevel, AccessLevel, bool, bool))
WARNING(generic_param_access_warn,none,
        "%0 %select{should be declared "
        "%select{private|fileprivate|internal|%error|%error}3"
        "|should not be declared %select{in this context|fileprivate|internal|public|open}2}1 "
        "because its generic %select{parameter|requirement}5 uses "
        "%select{a private|a fileprivate|an internal|%error|%error}3 type",
        (DescriptiveDeclKind, bool, AccessLevel, AccessLevel, bool, bool))
ERROR(generic_param_usable_from_inline,none,
      "type referenced from a "
      "generic %select{parameter|requirement}1 of a '@usableFromInline' %0 "
      "must be '@usableFromInline' or public",
      (DescriptiveDeclKind, bool))
WARNING(generic_param_usable_from_inline_warn,none,
        "type referenced from a "
        "generic %select{parameter|requirement}1 of a '@usableFromInline' %0 "
        "should be '@usableFromInline' or public",
        (DescriptiveDeclKind, bool))

ERROR(override_multiple_decls_base,none,
      "declaration %0 cannot override more than one superclass declaration",
      (DeclName))
ERROR(override_multiple_decls_arg_mismatch,none,
      "declaration %0 has different argument labels from any potential "
      "overrides", (DeclName))
NOTE(overridden_near_match_here,none,
     "potential overridden %0 %1 here",
      (DescriptiveDeclKind, DeclName))
ERROR(override_decl_extension,none,
      "overriding %select{|non-@objc }0declarations "
      "%select{in extensions|from extensions}0 is not supported", (bool, bool))
NOTE(overridden_here,none,
     "overridden declaration is here", ())
NOTE(overridden_here_can_be_objc,none,
     "add '@objc' to make this declaration overridable", ())

ERROR(missing_override,none,
      "overriding declaration requires an 'override' keyword", ())
WARNING(missing_override_warn,none,
        "implicit override should be marked with 'override' or suppressed "
        "with '@_nonoverride'", ())

ERROR(multiple_override,none,
      "%0 has already been overridden", (DeclName))
NOTE(multiple_override_prev,none,
     "%0 previously overridden here", (DeclName))

ERROR(override_unavailable,none,
      "cannot override %0 which has been marked unavailable", (DeclBaseName))
ERROR(override_unavailable_msg, none,
      "cannot override %0 which has been marked unavailable: %1",
      (DeclBaseName, StringRef))

ERROR(override_less_available,none,
      "overriding %0 must be as available as declaration it overrides",
      (DeclBaseName))

ERROR(override_accessor_less_available,none,
      "overriding %0 for %1 must be as available as declaration it overrides",
      (DescriptiveDeclKind, DeclBaseName))

ERROR(override_let_property,none,
      "cannot override immutable 'let' property %0 with the getter of a 'var'",
      (Identifier))


ERROR(override_not_accessible,none,
      "%select{|setter of }0overriding %1 must be as accessible as "
      "%select{its enclosing type|the declaration it overrides}2",
      (bool, DescriptiveDeclKind, bool))

ERROR(override_of_non_open,none,
      "overriding non-open %0 outside of its defining module",
      (DescriptiveDeclKind))

ERROR(method_does_not_override,none,
      "method does not override any method from its superclass", ())
ERROR(property_does_not_override,none,
      "property does not override any property from its superclass", ())
ERROR(subscript_does_not_override,none,
      "subscript does not override any subscript from its superclass", ())
ERROR(initializer_does_not_override,none,
      "initializer does not override a designated initializer from its "
      "superclass", ())
ERROR(failable_initializer_override,none,
      "failable initializer %0 cannot override a non-failable initializer",
      (DeclName))
NOTE(nonfailable_initializer_override_here,none,
     "non-failable initializer %0 overridden here", (DeclName))

NOTE(property_override_here,none,
     "attempt to override property here", ())
NOTE(subscript_override_here,none,
     "attempt to override subscript here", ())
NOTE(convenience_init_override_here,none,
     "attempt to override convenience initializer here", ())
NOTE(override_type_mismatch_with_fixits,none,
     "type does not match superclass %0 with type %1",
     (DescriptiveDeclKind, Type))
NOTE(override_type_mismatch_with_fixits_init,none,
     "type does not match superclass initializer with %select{no arguments|argument %1|arguments %1}0",
     (unsigned, Type))
ERROR(override_nonclass_decl,none,
      "'override' can only be specified on class members", ())
ERROR(nonoverride_wrong_decl_context,none,
      "'@_nonoverride' can only be specified on class or protocol members", ())
ERROR(nonoverride_and_override_attr,none,
      "'override' cannot be combined with '@_nonoverride'", ())
ERROR(override_property_type_mismatch,none,
      "property %0 with type %1 cannot override a property with type %2",
      (Identifier, Type, Type))
ERROR(override_with_stored_property,none,
      "cannot override with a stored property %0", (Identifier))
WARNING(override_with_stored_property_warn,none,
      "cannot override with a stored property %0", (Identifier))
ERROR(observing_readonly_property,none,
      "cannot observe read-only property %0; it can't change", (Identifier))
ERROR(override_mutable_with_readonly_property,none,
      "cannot override mutable property with read-only property %0",
      (Identifier))
ERROR(override_argument_name_mismatch,none,
      "argument labels for %select{method|initializer}0 %1 do not match those "
      "of overridden %select{method|initializer}0 %2",
      (bool, DeclName, DeclName))
ERROR(override_ownership_mismatch,none,
      "cannot override %0 property with %1 property",
      (ReferenceOwnership, ReferenceOwnership))
ERROR(override_dynamic_self_mismatch,none,
      "cannot override a Self return type with a non-Self return type",
      ())
ERROR(override_class_declaration_in_extension,none,
      "cannot override a non-dynamic class declaration from an extension",
      ())
ERROR(override_throws,none,
      "cannot override non-throwing %select{method|initializer}0 with "
      "throwing %select{method|initializer}0", (bool))
ERROR(override_throws_objc,none,
      "overriding a throwing @objc %select{method|initializer}0 with "
      "a non-throwing %select{method|initializer}0 is not supported", (bool))

ERROR(override_optional_mismatch,none,
      "cannot override %0 %select{parameter|index}1 of type %2 with "
      "non-optional type %3",
      (DescriptiveDeclKind, bool, Type, Type))
ERROR(override_optional_result_mismatch,none,
      "cannot override %0 %select{result|element}1 type %2 with "
      "optional type %3",
      (DescriptiveDeclKind, bool, Type, Type))
WARNING(override_unnecessary_IUO,none,
      "overriding %0 parameter of type %1 with implicitly unwrapped optional "
      "type %2",
      (DescriptiveDeclKind, Type, Type))
WARNING(override_unnecessary_result_IUO,none,
      "overriding %0 optional result type %1 with implicitly unwrapped "
      "optional type %2",
      (DescriptiveDeclKind, Type, Type))
NOTE(override_unnecessary_IUO_remove,none,
     "remove '!' to make the parameter required", ())
NOTE(override_unnecessary_IUO_use_strict,none,
     "use '?' to make the result optional", ())
NOTE(override_unnecessary_IUO_silence,none,
     "add parentheses to silence this warning", ())

ERROR(override_mutable_covariant_property,none,
      "cannot override mutable property %0 of type %1 with covariant type %2",
      (Identifier, Type, Type))
ERROR(override_mutable_covariant_subscript,none,
      "cannot override mutable subscript of type %0 with covariant type %1",
      (Type, Type))
ERROR(static_decl_already_final,none,
      "static declarations are already final", ())
ERROR(open_decl_cannot_be_final,none,
      "%0 cannot be declared both 'final' and 'open'", (DescriptiveDeclKind))
ERROR(implicitly_final_cannot_be_open,none,
      "%select{'let' properties|members of 'final' classes|"
      "static declarations}0 are implicitly 'final'; use 'public' instead of "
      "'open'", (unsigned))
WARNING(implicitly_final_cannot_be_open_swift4,none,
        "%select{'let' properties|members of 'final' classes|"
        "static declarations}0 are implicitly 'final'; use 'public' instead of "
        "'open'", (unsigned))

WARNING(override_swift3_objc_inference,none,
        "override of %0 %1 from extension of %2 depends on deprecated "
        "inference of '@objc'",
        (DescriptiveDeclKind, DeclName, Identifier))
ERROR(override_method_different_generic_sig,none,
      "overridden method %0 has generic signature %1 which is incompatible with "
      "base method's generic signature %2; expected generic signature to be %3",
      (DeclBaseName, StringRef, StringRef, StringRef))

// Inheritance
ERROR(duplicate_inheritance,none,
  "duplicate inheritance from %0", (Type))
WARNING(duplicate_anyobject_class_inheritance,none,
  "redundant inheritance from 'AnyObject' and Swift 3 'class' keyword", ())
ERROR(inheritance_from_protocol_with_superclass,none,
  "inheritance from class-constrained protocol composition type %0", (Type))
ERROR(multiple_inheritance,none,
  "multiple inheritance from classes %0 and %1", (Type, Type))
ERROR(inheritance_from_non_protocol_or_class,none,
  "inheritance from non-protocol, non-class type %0", (Type))
ERROR(inheritance_from_non_protocol,none,
  "inheritance from non-protocol type %0", (Type))
ERROR(superclass_not_first,none,
  "superclass %0 must appear first in the inheritance clause", (Type))
ERROR(superclass_not_open,none,
  "cannot inherit from non-open class %0 outside of its defining module",
  (Type))
NOTE(superclass_here,none,"superclass is declared here", ())
ERROR(superclass_of_open_not_open,none,
  "superclass %0 of open class must be open", (Type))
ERROR(inheritance_from_final_class,none,
      "inheritance from a final class %0", (Identifier))
ERROR(inheritance_from_unspecialized_objc_generic_class,none,
      "inheritance from a generic Objective-C class %0 must bind "
      "type parameters of %0 to specific concrete types", (Identifier))
ERROR(inheritance_from_class_with_missing_vtable_entries,none,
      "cannot inherit from class %0 because it has overridable members that "
      "could not be loaded",
      (Identifier))
ERROR(inheritance_from_class_with_missing_vtable_entries_versioned,none,
      "cannot inherit from class %0 (compiled with Swift %1) because it has "
      "overridable members that could not be loaded in Swift %2",
      (Identifier, llvm::VersionTuple, llvm::VersionTuple))
ERROR(inheritance_from_cf_class,none,
      "cannot inherit from Core Foundation type %0", (Identifier))
ERROR(inheritance_from_objc_runtime_visible_class,none,
      "cannot inherit from class %0 because it is only visible via the "
      "Objective-C runtime", (Identifier))

// Enums
ERROR(enum_case_access,none,
      "enum case in %select{a private|a fileprivate|an internal|a public|%error}0 enum "
      "uses %select{a private|a fileprivate|an internal|%error|%error}1 type",
      (AccessLevel, AccessLevel))
WARNING(enum_case_access_warn,none,
        "enum case in %select{a private|a fileprivate|an internal|a public|%error}0 enum "
        "uses %select{a private|a fileprivate|an internal|%error|%error}1 type",
        (AccessLevel, AccessLevel))
ERROR(enum_case_usable_from_inline,none,
      "type of enum case in '@usableFromInline' enum "
      "must be '@usableFromInline' or public", ())
WARNING(enum_case_usable_from_inline_warn,none,
        "type of enum case in '@usableFromInline' enum "
        "should be '@usableFromInline' or public", ())
ERROR(enum_stored_property,none,
      "enums must not contain stored properties", ())

// Enum raw types
ERROR(multiple_enum_raw_types,none,
  "multiple enum raw types %0 and %1", (Type, Type))
ERROR(raw_type_not_first,none,
  "raw type %0 must appear first in the enum inheritance clause", (Type))
ERROR(raw_type_not_literal_convertible,none,
      "raw type %0 is not expressible by a string, integer, or floating-point literal",
      (Type))
ERROR(enum_raw_type_not_equatable,none,
      "RawRepresentable conformance cannot be synthesized because raw type %0 is not "
      "Equatable", (Type))
ERROR(enum_raw_type_nonconforming_and_nonsynthable,none,
      "%0 declares raw type %1, but does not conform to RawRepresentable "
      "and conformance could not be synthesized", (Type, Type))
NOTE(enum_declares_rawrep_with_raw_type,none,
      "%0 declares raw type %1, which implies RawRepresentable", (Type, Type))
ERROR(enum_raw_type_access,none,
      "enum %select{must be declared %select{"
      "%select{private|fileprivate|internal|%error|%error}1|private or fileprivate}3"
      "|cannot be declared "
      "%select{in this context|fileprivate|internal|public|open}1}0 "
      "because its raw type uses "
      "%select{a private|a fileprivate|an internal|%error|%error}2 type",
      (bool, AccessLevel, AccessLevel, bool))
WARNING(enum_raw_type_access_warn,none,
        "enum %select{should be declared "
        "%select{private|fileprivate|internal|%error|%error}1"
        "|should not be declared %select{in this context|fileprivate|internal|public|open}1}0 "
        "because its raw type uses "
        "%select{a private|a fileprivate|an internal|%error|%error}2 type",
        (bool, AccessLevel, AccessLevel, bool))

ERROR(enum_raw_type_not_usable_from_inline,none,
      "type referenced from the raw type of a "
      "'@usableFromInline' enum "
      "must be '@usableFromInline' or public",
      ())
WARNING(enum_raw_type_not_usable_from_inline_warn,none,
        "type referenced from the raw type of a "
        "'@usableFromInline' enum "
        "should be '@usableFromInline' or public",
        ())

ERROR(empty_enum_raw_type,none,
      "an enum with no cases cannot declare a raw type", ())
ERROR(enum_raw_value_without_raw_type,none,
      "enum case cannot have a raw value if the enum does not have a raw type", ())
ERROR(enum_with_raw_type_case_with_argument,none,
      "enum with raw type cannot have cases with arguments", ())
NOTE(enum_raw_type_here,none,
     "declared raw type %0 here", (Type))
ERROR(objc_enum_no_raw_type,none,
      "'@objc' enum must declare an integer raw type", ())
ERROR(objc_enum_raw_type_not_integer,none,
      "'@objc' enum raw type %0 is not an integer type", (Type))
ERROR(enum_non_integer_raw_value_auto_increment,none,
      "enum case must declare a raw value when the preceding raw value is not an integer", ())
ERROR(enum_non_integer_convertible_raw_type_no_value,none,
      "enum cases require explicit raw values when the raw type is not "
      "expressible by integer or string literal", ())
ERROR(enum_raw_value_not_unique,none,
      "raw value for enum case is not unique", ())
NOTE(enum_raw_value_used_here,none,
     "raw value previously used here", ())
NOTE(enum_raw_value_incrementing_from_here,none,
     "raw value auto-incremented from here",())
NOTE(enum_raw_value_incrementing_from_zero,none,
     "raw value implicitly auto-incremented from zero",())
NOTE(construct_raw_representable_from_unwrapped_value,none,
     "construct %0 from unwrapped %1 value", (Type, Type))

ERROR(decl_from_implementation_only_module,none,
      "cannot use %0 %1 %select{here|"
      "in an extension with public or '@usableFromInline' members|"
      "in an extension with conditional conformances}2; %3 has been imported "
      "as implementation-only",
      (DescriptiveDeclKind, DeclName, unsigned, Identifier))
ERROR(conformance_from_implementation_only_module,none,
      "cannot use conformance of %0 to %1 %select{here|"
      "in an extension with public or '@usableFromInline' members|"
      "in an extension with conditional conformances}2; %3 has been imported "
      "as implementation-only",
      (Type, DeclName, unsigned, Identifier))
ERROR(assoc_conformance_from_implementation_only_module,none,
      "cannot use conformance of %0 to %1 in associated type %3 (inferred as "
      "%4); %2 has been imported as implementation-only",
      (Type, DeclName, Identifier, Type, Type))

WARNING(warn_implementation_only_conflict,none,
        "%0 inconsistently imported as implementation-only",
        (Identifier))
NOTE(implementation_only_conflict_here,none,
     "imported as implementation-only here", ())

ERROR(implementation_only_decl_non_override,none,
      "'@_implementationOnly' can only be used on overrides", ())
ERROR(implementation_only_override_changed_type,none,
      "'@_implementationOnly' override must have the same type as the "
      "declaration it overrides (%0)", (Type))
ERROR(implementation_only_override_without_attr,none,
      "override of '@_implementationOnly' %0 should also be declared "
      "'@_implementationOnly'", (DescriptiveDeclKind))
ERROR(implementation_only_override_import_without_attr,none,
      "override of %0 imported as implementation-only must be declared "
      "'@_implementationOnly'", (DescriptiveDeclKind))

// Derived conformances
ERROR(cannot_synthesize_init_in_extension_of_nonfinal,none,
      "implementation of %0 for non-final class cannot be automatically "
      "synthesized in extension because initializer requirement %1 can only be "
      "be satisfied by a 'required' initializer in the class definition",
      (Type, DeclName))
ERROR(cannot_synthesize_in_crossfile_extension,none,
      "implementation of %0 cannot be automatically synthesized in an extension "
      "in a different file to the type", (Type))

ERROR(broken_case_iterable_requirement,none,
      "CaseIterable protocol is broken: unexpected requirement", ())
ERROR(broken_raw_representable_requirement,none,
      "RawRepresentable protocol is broken: unexpected requirement", ())
ERROR(broken_equatable_requirement,none,
      "Equatable protocol is broken: unexpected requirement", ())
ERROR(broken_hashable_requirement,none,
      "Hashable protocol is broken: unexpected requirement", ())
ERROR(broken_hashable_no_hasher,none,
      "Hashable protocol is broken: Hasher type not found", ())
ERROR(broken_errortype_requirement,none,
      "Error protocol is broken: unexpected requirement", ())
ERROR(broken_int_hashable_conformance,none,
      "Int type is broken: does not conform to Hashable", ())
ERROR(broken_int_integer_literal_convertible_conformance,none,
      "Int type is broken: does not conform to ExpressibleByIntegerLiteral", ())
ERROR(no_equal_overload_for_int,none,
      "no overload of '==' for Int", ())
ERROR(broken_coding_key_requirement,none,
      "CodingKey protocol is broken: unexpected requirement", ())
ERROR(broken_encodable_requirement,none,
      "Encodable protocol is broken: unexpected requirement", ())
ERROR(broken_decodable_requirement,none,
      "Decodable protocol is broken: unexpected requirement", ())

NOTE(codable_extraneous_codingkey_case_here,none,
     "CodingKey case %0 does not match any stored properties", (Identifier))
NOTE(codable_non_conforming_property_here,none,
     "cannot automatically synthesize %0 because %1 does not conform to %0", (Type, Type))
NOTE(codable_non_decoded_property_here,none,
     "cannot automatically synthesize %0 because %1 does not have a matching CodingKey and does not have a default value", (Type, Identifier))
NOTE(codable_codingkeys_type_is_not_an_enum_here,none,
     "cannot automatically synthesize %0 because 'CodingKeys' is not an enum", (Type))
NOTE(codable_codingkeys_type_does_not_conform_here,none,
     "cannot automatically synthesize %0 because 'CodingKeys' does not conform to CodingKey", (Type))
NOTE(decodable_no_super_init_here,none,
     "cannot automatically synthesize %0 because superclass does not have a callable %1", (DeclName, DeclName))
NOTE(decodable_super_init_not_designated_here,none,
     "cannot automatically synthesize %0 because implementation would need to call %1, which is not designated", (DeclName, DeclName))
NOTE(decodable_inaccessible_super_init_here,none,
     "cannot automatically synthesize %0 because implementation would need to call %1, which is inaccessible due to "
     "'%select{private|fileprivate|internal|%error|%error}2' protection level",
     (DeclName, DeclName, AccessLevel))
NOTE(decodable_super_init_is_failable_here,none,
     "cannot automatically synthesize %0 because implementation would need to call %1, which is failable", (DeclName, DeclName))
NOTE(decodable_suggest_overriding_init_here,none,
     "did you mean to override 'init(from:)'?", ())
NOTE(codable_suggest_overriding_init_here,none,
     "did you mean to override 'init(from:)' and 'encode(to:)'?", ())

NOTE(missing_member_type_conformance_prevents_synthesis, none,
     "%select{associated value|stored property}0 type %1 does not conform to "
     "protocol %2, preventing synthesized conformance "
     "of %3 to %2",
     (unsigned, Type, Type, Type))

// Dynamic Self
ERROR(dynamic_self_non_method,none,
      "%select{global|local}0 function cannot return 'Self'", (bool))

ERROR(dynamic_self_invalid,none,
      "covariant 'Self' can only appear as the type of a property, subscript or method result; "
      "did you mean '%0'?", (StringRef))
ERROR(dynamic_self_in_mutable_property,none,
      "mutable property cannot have covariant 'Self' type", ())
ERROR(dynamic_self_in_stored_property,none,
      "stored property cannot have covariant 'Self' type", ())
ERROR(dynamic_self_in_mutable_subscript,none,
      "mutable subscript cannot have covariant 'Self' type", ())
ERROR(dynamic_self_invalid_property,none,
      "covariant 'Self' can only appear at the top level of property type", ())
ERROR(dynamic_self_invalid_subscript,none,
      "covariant 'Self' can only appear at the top level of subscript element type", ())
ERROR(dynamic_self_invalid_method,none,
      "covariant 'Self' can only appear at the top level of method result type", ())
ERROR(dynamic_self_stored_property_init,none,
      "covariant 'Self' type cannot be referenced from a stored property initializer", ())

//------------------------------------------------------------------------------
// MARK: Type Check Attributes
//------------------------------------------------------------------------------

ERROR(attr_only_one_decl_kind,none,
      "%0 may only be used on '%1' declarations", (DeclAttribute,StringRef))
ERROR(attr_not_on_variadic_parameters,none,
      "'%0' must not be used on variadic parameters", (StringRef))
ERROR(attr_not_on_subscript_parameters,none,
      "'%0' must not be used on subscript parameters", (StringRef))

ERROR(override_final,none,
      "%0 overrides a 'final' %1", (DescriptiveDeclKind, DescriptiveDeclKind))

ERROR(override_static,none,
      "cannot override %0", (DescriptiveDeclKind))

ERROR(member_cannot_be_final,none,
      "only classes and class members may be marked with 'final'",
      ())

ERROR(final_not_allowed_here,none,
      "'final' may only be applied to classes, properties, methods, and "
      "subscripts", ())

ERROR(final_not_on_accessors,none,
      "'final' cannot be applied to accessors, it must be put on the "
      "%select{var|let|subscript}0", (unsigned))

ERROR(override_rethrows_with_non_rethrows,none,
      "override of 'rethrows' %select{method|initializer}0 should also "
      "be 'rethrows'", (bool))
ERROR(rethrows_without_throwing_parameter,none,
      "'rethrows' function must take a throwing function argument", ())

ERROR(autoclosure_function_type,none,
      "@autoclosure attribute only applies to function types",
      ())
ERROR(autoclosure_function_input_nonunit,none,
      "argument type of @autoclosure parameter must be '()'", ())

ERROR(escaping_non_function_parameter,none,
      "@escaping attribute may only be used in function parameter position", ())

NOTE(escaping_optional_type_argument, none,
     "closure is already escaping in optional type argument", ())

// NSManaged attribute
ERROR(attr_NSManaged_not_instance_member,none,
      "@NSManaged only allowed on an instance property or method", ())
ERROR(attr_NSManaged_not_stored,none,
      "@NSManaged not allowed on %select{computed|observing|addressed}0 "
      "properties", (unsigned))
ERROR(attr_NSManaged_let_property,none,
      "@NSManaged not allowed on a 'let' property", ())
ERROR(attr_NSManaged_initial_value,none,
      "@NSManaged property cannot have an initial value", ())
ERROR(attr_NSManaged_NSCopying,none,
      "@NSManaged property cannot also be marked @NSCopying", ())
ERROR(attr_NSManaged_method_body,none,
      "@NSManaged method cannot have a body; it must be provided at runtime",())


// NSCopying attribute
ERROR(nscopying_only_on_class_properties,none,
      "@NSCopying may only be used on properties in classes",
      ())
ERROR(nscopying_only_mutable,none,
      "@NSCopying requires property to be mutable", ())
ERROR(nscopying_only_stored_property,none,
      "@NSCopying is only valid on stored properties", ())
ERROR(nscopying_doesnt_conform,none,
      "@NSCopying is only valid with types that conform to"
      " the NSCopying protocol", ())

// UIApplicationMain/NSApplicationMain attribute
#define SELECT_APPLICATION_MAIN "select{'UIApplicationMain'|'NSApplicationMain'}"
#define SELECT_APPLICATION_DELEGATE "select{'UIApplicationDelegate'|'NSApplicationDelegate'}"

ERROR(attr_ApplicationMain_not_ApplicationDelegate,none,
      "%" SELECT_APPLICATION_MAIN "0 class must conform to the %" SELECT_APPLICATION_DELEGATE "0 protocol",
      (unsigned))
ERROR(attr_generic_ApplicationMain_not_supported,none,
      "generic %" SELECT_APPLICATION_MAIN "0 classes are not supported",
      (unsigned))
ERROR(attr_ApplicationMain_multiple,none,
      "%" SELECT_APPLICATION_MAIN "0 attribute can only apply to one class in a module",
      (unsigned))
ERROR(attr_ApplicationMain_with_script,none,
      "%" SELECT_APPLICATION_MAIN "0 attribute cannot be used in a module that contains "
      "top-level code",
      (unsigned))
NOTE(attr_ApplicationMain_script_here,none,
     "top-level code defined in this source file",
     ())

#undef SELECT_APPLICATION_MAIN
#undef SELECT_APPLICATION_DELEGATE

// lazy
ERROR(lazy_not_on_let,none,
      "'lazy' cannot be used on a let", ())
ERROR(lazy_not_on_computed,none,
      "'lazy' must not be used on a computed property", ())

ERROR(lazy_on_already_lazy_global,none,
      "'lazy' must not be used on an already-lazy global", ())
ERROR(lazy_not_in_protocol,none,
      "'lazy' isn't allowed on a protocol requirement", ())
ERROR(lazy_requires_initializer,none,
      "lazy properties must have an initializer", ())

ERROR(lazy_requires_single_var,none,
      "'lazy' cannot destructure an initializer", ())

ERROR(lazy_must_be_property,none,
      "lazy is only valid for members of a struct or class", ())
ERROR(lazy_not_observable,none,
      "lazy properties must not have observers", ())
ERROR(lazy_not_strong,none,
      "lazy properties cannot be %0", (ReferenceOwnership))

// Debugger function attribute.
ERROR(attr_for_debugger_support_only,none,
      "@LLDBDebuggerSupport may only be used when debugger support is on", ())

// @_implements
ERROR(implements_attr_protocol_lacks_member,none,
      "protocol %0 has no member %1", (DeclName, DeclName))

ERROR(implements_attr_non_protocol_type,none,
      "non-protocol type in @_implements attribute", ())

ERROR(implements_attr_protocol_not_conformed_to,none,
      "containing type %0 does not conform to protocol %1",
      (DeclName, DeclName))

//------------------------------------------------------------------------------
// MARK: Type Check Expressions
//------------------------------------------------------------------------------

NOTE(found_candidate,none,
     "found this candidate", ())
NOTE(found_candidate_type,none,
     "found candidate with type %0", (Type))

ERROR(no_MaxBuiltinFloatType_found,none,
   "standard library error: _MaxBuiltinFloatType is not properly defined", ())
ERROR(integer_literal_overflows_maxwidth, none,
   "integer literal needs %1 bits, exceeding limit of %0 bits",
   (unsigned, unsigned))

ERROR(no_member_of_module,none,
      "module %0 has no member named %1", (Identifier, DeclName))

ERROR(super_with_no_base_class,none,
      "'super' members cannot be referenced in a root class", ())

ERROR(bad_init_ref_base, none,
      "'init' can only refer to the initializers of "
      "'self'%select{| or 'super'}0", (bool))
ERROR(init_delegation_outside_initializer,none,
      "initializer delegation can only occur within an initializer", ())
ERROR(init_delegates_and_chains,none,
      "initializer cannot both delegate ('self.init') and chain to a "
      "superclass initializer ('super.init')", ())
NOTE(init_delegation_or_chain,none,
      "previous %select{delegation|chaining}0 call is here", (bool))
ERROR(delegating_convenience_super_init,none,
      "convenience initializer for %0 must delegate (with 'self.init') rather "
      "than chaining to a superclass initializer (with 'super.init')",
      (Type))
ERROR(delegating_designated_init,none,
      "designated initializer for %0 cannot delegate (with 'self.init'); "
      "did you mean this to be a convenience initializer?",
      (Type))
NOTE(delegation_here,none, "delegation occurs here", ())
ERROR(chain_convenience_init,none,
      "must call a designated initializer of the superclass %0",
      (Type))
ERROR(delegate_chain_nonoptional_to_optional,none,
      "a non-failable initializer cannot %select{delegate|chain}0 to "
      "failable initializer %1 written with 'init?'", (bool, DeclName))
NOTE(init_force_unwrap,none,
     "force potentially-failing result with '!'", ())
NOTE(init_propagate_failure,none,
     "propagate the failure with 'init?'", ())
ERROR(delegate_chain_nonoptional_to_optional_try,none,
      "a non-failable initializer cannot use 'try?' to "
      "%select{delegate|chain}0 to another initializer", (bool))
NOTE(init_delegate_force_try,none,
     "force potentially-failing result with 'try!'", ())
ERROR(init_delegation_nested,none,
      "%select{initializer delegation ('self.init')|"
      "initializer chaining ('super.init')}0 cannot be nested in another "
      "%select{expression|statement}1", (bool, bool))

NOTE(convenience_init_here,none,
     "convenience initializer is declared here", ())
ERROR(designated_init_in_extension,none,
      "designated initializer cannot be declared in an extension of %0; "
      "did you mean this to be a convenience initializer?",
      (Type))
ERROR(enumstruct_convenience_init,none,
      "delegating initializers in %0 are not marked with 'convenience'",
      (StringRef))
ERROR(nonclass_convenience_init,none,
      "convenience initializer not allowed in non-class type %0",
      (Type))
ERROR(cfclass_convenience_init,none,
      "convenience initializers are not supported in extensions of CF types",
      ())

ERROR(dynamic_construct_class,none,
      "constructing an object of class type %0 with a metatype value must use "
      "a 'required' initializer", (Type))
NOTE(note_nonrequired_initializer,none,
      "selected %select{non-required|implicit}0 initializer %1",
     (bool, DeclName))
ERROR(construct_protocol_value,none,
      "value of type %0 is a protocol; it cannot be instantiated",
      (Type))
ERROR(construct_protocol_by_name,none,
      "protocol type %0 cannot be instantiated",
      (Type))

// Operators
ERROR(unknown_binop,none,
       "operator is not a known binary operator", ())
ERROR(non_associative_adjacent_operators,none,
      "adjacent operators are in non-associative precedence group %0",
      (Identifier))
ERROR(unordered_adjacent_operators,none,
      "adjacent operators are in unordered precedence groups %0 and %1",
      (Identifier, Identifier))
ERROR(missing_builtin_precedence_group,none,
      "broken standard library: missing builtin precedence group %0",
      (Identifier))

// If you change this, also change enum TryKindForDiagnostics.
#define TRY_KIND_SELECT(SUB) "%select{try|try!|try?}" #SUB

ERROR(try_rhs,none,
      "'" TRY_KIND_SELECT(0) "' cannot appear to the right of a "
      "non-assignment operator", (unsigned))
ERROR(try_if_rhs_noncovering,none,
      "'" TRY_KIND_SELECT(0) "' following conditional operator does not cover "
      "everything to its right", (unsigned))
ERROR(try_assign_rhs_noncovering,none,
      "'" TRY_KIND_SELECT(0) "' following assignment operator does not cover "
      "everything to its right", (unsigned))

ERROR(broken_bool,none, "type 'Bool' is broken", ())

WARNING(inject_forced_downcast,none,
        "treating a forced downcast to %0 as optional will never produce 'nil'",
        (Type))
NOTE(forced_to_conditional_downcast,none,
     "use 'as?' to perform a conditional downcast to %0", (Type))
NOTE(silence_inject_forced_downcast,none,
     "add parentheses around the cast to silence this warning", ())

ERROR(conditional_downcast_foreign,none,
      "conditional downcast to CoreFoundation type %0 will always succeed",
      (Type))
NOTE(note_explicitly_compare_cftypeid,none,
      "did you mean to explicitly compare the CFTypeIDs of %0 and %1?",
      (DeclBaseName, Type))

ERROR(optional_used_as_boolean,none,
     "optional type %0 cannot be used as a boolean; "
     "test for '!= nil' instead", (Type))

ERROR(interpolation_missing_proto,none,
      "string interpolation requires the protocol 'ExpressibleByStringInterpolation' to be defined",
      ())
ERROR(interpolation_broken_proto,none,
      "protocol 'ExpressibleByStringInterpolation' is broken",
      ())

ERROR(object_literal_broken_proto,none,
      "object literal protocol is broken", ())

ERROR(discard_expr_outside_of_assignment,none,
      "'_' can only appear in a pattern or on the left side of an assignment",
      ())
ERROR(collection_literal_heterogeneous,none,
      "heterogeneous collection literal could only be inferred to %0; add"
      " explicit type annotation if this is intentional", (Type))
ERROR(collection_literal_empty,none,
      "empty collection literal requires an explicit type", ())

ERROR(unresolved_member_no_inference,none,
      "reference to member %0 cannot be resolved without a contextual type",
      (DeclName))
ERROR(unresolved_collection_literal,none,
      "cannot infer type for empty collection literal without a "
      "contextual type", ())
ERROR(unresolved_nil_literal,none,
      "'nil' requires a contextual type", ())

ERROR(type_of_expression_is_ambiguous,none,
      "type of expression is ambiguous without more context", ())

ERROR(specific_type_of_expression_is_ambiguous,none,
      "expression type %0 is ambiguous without more context", (Type))

ERROR(failed_to_produce_diagnostic,Fatal,
      "failed to produce diagnostic for expression; "
      "please file a bug report", ())


ERROR(missing_protocol,none,
      "missing protocol %0", (Identifier))
ERROR(nil_literal_broken_proto,none,
      "protocol 'ExpressibleByNilLiteral' is broken", ())
ERROR(array_protocol_broken,none,
      "protocol 'ExpressibleByArrayLiteral' is broken", ())
ERROR(builtin_integer_literal_broken_proto,none,
      "protocol '_ExpressibleByBuiltinIntegerLiteral' is broken", ())
ERROR(integer_literal_broken_proto,none,
      "protocol 'ExpressibleByIntegerLiteral' is broken", ())

ERROR(builtin_float_literal_broken_proto,none,
      "protocol '_ExpressibleByBuiltinFloatLiteral' is broken", ())
ERROR(float_literal_broken_proto,none,
      "protocol 'ExpressibleByFloatLiteral' is broken", ())

ERROR(builtin_boolean_literal_broken_proto,none,
      "protocol '_ExpressibleByBuiltinBooleanLiteral' is broken", ())
ERROR(boolean_literal_broken_proto,none,
      "protocol 'ExpressibleByBooleanLiteral' is broken", ())

ERROR(builtin_unicode_scalar_literal_broken_proto,none,
      "protocol '_ExpressibleByBuiltinUnicodeScalarLiteral' is broken", ())
ERROR(unicode_scalar_literal_broken_proto,none,
      "protocol 'ExpressibleByUnicodeScalarLiteral' is broken", ())

ERROR(builtin_extended_grapheme_cluster_literal_broken_proto,none,
      "protocol '_ExpressibleByBuiltinExtendedGraphemeClusterLiteral' is broken", ())
ERROR(extended_grapheme_cluster_literal_broken_proto,none,
      "protocol 'ExpressibleByExtendedGraphemeClusterLiteral' is broken", ())

ERROR(builtin_string_literal_broken_proto,none,
      "protocol '_ExpressibleByBuiltinStringLiteral' is broken", ())
ERROR(string_literal_broken_proto,none,
      "protocol 'ExpressibleByStringLiteral' is broken", ())

// Array literals
ERROR(should_use_dictionary_literal,none,
      "dictionary of type %0 cannot be %select{used|initialized}1 "
      "with array literal", (Type, bool))
NOTE(meant_dictionary_lit,none,
     "did you mean to use a dictionary literal instead?", ())
ERROR(should_use_empty_dictionary_literal,none,
      "use [:] to get an empty dictionary literal", ())

// Dictionary literals
ERROR(dictionary_protocol_broken,none,
      "ExpressibleByDictionaryLiteral protocol definition is broken", ())
ERROR(type_is_not_dictionary,none,
      "contextual type %0 cannot be used with dictionary literal", (Type))


// Generic specializations
ERROR(cannot_explicitly_specialize_generic_function,none,
      "cannot explicitly specialize a generic function", ())
ERROR(not_a_generic_definition,none,
      "cannot specialize a non-generic definition", ())
ERROR(not_a_generic_type,none,
      "cannot specialize non-generic type %0", (Type))
ERROR(type_parameter_count_mismatch,none,
      "generic type %0 specialized with %select{too many|too few}3 type "
      "parameters (got %2, but expected %1)",
      (Identifier, unsigned, unsigned, bool))
ERROR(generic_type_requires_arguments,none,
      "reference to generic type %0 requires arguments in <...>", (Type))
NOTE(descriptive_generic_type_declared_here,none,
     "%0 declared here", (StringRef))

WARNING(use_of_void_pointer,none,
"Unsafe%0Pointer<Void> has been replaced by Unsafe%0RawPointer", (StringRef))

// Ambiguities
ERROR(ambiguous_decl_ref,none,
      "ambiguous use of %0", (DeclName))
ERROR(ambiguous_operator_ref,none,
      "ambiguous use of operator %0", (DeclName))
NOTE(ambiguous_because_of_trailing_closure,none,
     "%select{use an explicit argument label instead of a trailing closure|"
     "avoid using a trailing closure}0 to call %1",
     (bool, DeclName))

// Cannot capture inout-ness of a parameter
// Partial application of foreign functions not supported
ERROR(partial_application_of_function_invalid,none,
      "partial application of %select{"
        "'mutating' method|"
        "'super.init' initializer chain|"
        "'self.init' initializer delegation"
      "}0 is not allowed",
      (unsigned))
WARNING(partial_application_of_function_invalid_swift4,none,
      "partial application of %select{"
        "'mutating' method|"
        "'super.init' initializer chain|"
        "'self.init' initializer delegation"
      "}0 is not allowed; calling the function has undefined behavior and will "
      "be an error in future Swift versions",
      (unsigned))

ERROR(self_assignment_var,none,
      "assigning a variable to itself", ())
ERROR(self_assignment_prop,none,
      "assigning a property to itself", ())
ERROR(property_use_in_closure_without_explicit_self,none,
      "reference to property %0 in closure requires explicit 'self.' to make"
      " capture semantics explicit", (Identifier))
ERROR(method_call_in_closure_without_explicit_self,none,
      "call to method %0 in closure requires explicit 'self.' to make"
      " capture semantics explicit", (Identifier))
ERROR(implicit_use_of_self_in_closure,none,
      "implicit use of 'self' in closure; use 'self.' to make"
      " capture semantics explicit", ())

WARNING(recursive_accessor_reference,none,
        "attempting to %select{access|modify}1 %0 within its own "
        "%select{getter|setter}1", (Identifier, bool))
NOTE(recursive_accessor_reference_silence,none,
     "access 'self' explicitly to silence this warning", ())
WARNING(store_in_willset,none,
        "attempting to store to property %0 within its own willSet, which is "
        "about to be overwritten by the new value", (Identifier))

ERROR(value_of_module_type,none,
      "expected module member name after module name", ())

ERROR(value_of_metatype_type,none,
      "expected member name or constructor call after type name", ())

NOTE(add_parens_to_type,none,
     "add arguments after the type to construct a value of the type", ())
NOTE(add_self_to_type,none,
     "use '.self' to reference the type object", ())

WARNING(warn_unqualified_access,none,
        "use of %0 treated as a reference to %1 in %2 %3",
        (Identifier, DescriptiveDeclKind, DescriptiveDeclKind, DeclName))
NOTE(fix_unqualified_access_member,none,
     "use 'self.' to silence this warning", ())
NOTE(fix_unqualified_access_top_level,none,
     "use '%0' to reference the %1",
     (StringRef, DescriptiveDeclKind, Identifier))
NOTE(fix_unqualified_access_top_level_multi,none,
     "use '%0' to reference the %1 in module %2",
     (StringRef, DescriptiveDeclKind, Identifier))

WARNING(warn_deprecated_conditional_conformance_outer_access,none,
        "use of %0 as reference to %1 in %2 %3 will change in future versions of Swift to reference %4 in %5 %6 "
        "which comes via a conditional conformance",
        (DeclName, DescriptiveDeclKind, DescriptiveDeclKind, DeclName,
        DescriptiveDeclKind, DescriptiveDeclKind, DeclName))
NOTE(fix_deprecated_conditional_conformance_outer_access,none,
     "use '%0' to continue to reference the %1",
     (StringRef, DescriptiveDeclKind, Identifier))

ERROR(unsupported_special_decl_ref, none,
      "referencing %0 as a function value is not implemented", (Identifier))

WARNING(bitcasting_away_noescape, none,
        "'unsafeBitCast' from non-escaping function type %0 to escaping "
        "function type %1 is undefined; use "
        "'withoutActuallyEscaping' to temporarily escape a function",
        (Type, Type))
WARNING(bitcasting_to_change_function_rep, none,
        "'unsafeBitCast' from function type %0 to %1 changes @convention and "
        "is undefined; use an implicit conversion to change conventions",
        (Type, Type))
WARNING(bitcasting_to_downcast, none,
        "'unsafeBitCast' from %0 to %1 can be replaced with 'unsafeDowncast'",
        (Type, Type))
WARNING(bitcasting_is_no_op, none,
        "'unsafeBitCast' from %0 to %1 is unnecessary and can be removed",
        (Type, Type))
WARNING(bitcasting_to_change_pointer_kind, none,
        "'unsafeBitCast' from %0 to %1 can be replaced with %2 initializer",
        (Type, Type, Identifier))
WARNING(bitcasting_to_change_pointee_type, none,
        "'unsafeBitCast' from %0 to %1 changes pointee type and may lead to "
        "undefined behavior; use the 'withMemoryRebound' method on %0 to "
        "rebind the type of memory",
        (Type, Type))
WARNING(bitcasting_to_give_type_to_raw_pointer, none,
        "'unsafeBitCast' from %0 to %1 gives a type to a raw pointer and may "
        "lead to undefined behavior",
        (Type, Type))
NOTE(bitcast_assume_memory_rebound, none,
     "use the 'assumingMemoryBound' method if the pointer is known to point to "
     "an existing value or array of type %0 in memory",
     (Type))
NOTE(bitcast_bind_memory, none,
     "use the 'bindMemory' method to assign type %0 to uninitialized raw "
     "memory",
     (Type))
WARNING(bitcasting_for_number_bit_pattern_init, none,
        "'unsafeBitCast' from %0 to %1 can be replaced with 'bitPattern:' "
        "initializer on %1",
        (Type, Type))
WARNING(bitcasting_for_number_bit_pattern_property, none,
        "'unsafeBitCast' from %0 to %1 can be replaced with 'bitPattern' "
        "property on %0",
        (Type, Type))
WARNING(bitcasting_to_change_from_unsized_to_sized_int, none,
        "'unsafeBitCast' from %0 to %1 can be replaced with %1 "
        "initializer",
        (Type, Type))

WARNING(use_of_qq_on_non_optional_value,none,
        "left side of nil coalescing operator '?""?' has non-optional type %0, "
        "so the right side is never used", (Type))
WARNING(nonoptional_compare_to_nil,none,
        "comparing non-optional value of type %0 to 'nil' always returns"
        " %select{false|true}1", (Type, bool))
WARNING(optional_check_nonoptional,none,
        "non-optional expression of type %0 used in a check for optionals",
        (Type))
WARNING(optional_check_promotion,none,
        "explicitly specified type %0 adds an additional level of optional to"
        " the initializer, making the optional check always succeed",
        (Type))
WARNING(optional_pattern_match_promotion,none,
        "pattern match introduces an implicit promotion from %0 to %1",
        (Type, Type))
WARNING(optional_to_any_coercion,none,
        "expression implicitly coerced from %0 to %1", (Type, Type))
WARNING(iuo_to_any_coercion,none,
        "coercion of implicitly unwrappable value of type %0 to %1 does not "
        "unwrap optional", (Type, Type))
NOTE(iuo_to_any_coercion_note,none,
     "implicitly unwrapped %0 %1 declared here",
     (DescriptiveDeclKind, DeclName))
NOTE(iuo_to_any_coercion_note_func_result,none,
     "%0 %1 with implicitly unwrapped result type is declared here",
     (DescriptiveDeclKind, DeclName))
NOTE(default_optional_to_any,none,
     "provide a default value to avoid this warning", ())
NOTE(force_optional_to_any,none,
     "force-unwrap the value to avoid this warning", ())
NOTE(silence_optional_to_any,none,
     "explicitly cast to %0 with '%1' to silence this warning",
     (Type, StringRef))
WARNING(debug_description_in_string_interpolation_segment,none,
        "string interpolation produces a debug description for %select{an optional|a function}0 "
        "value; did you mean to make this explicit?",
        (bool))
NOTE(silence_debug_description_in_interpolation_segment_call,none,
     "use 'String(describing:)' to silence this warning", ())

NOTE(noescape_parameter,none,
    "parameter %0 is implicitly non-escaping",
     (Identifier))
NOTE(generic_parameters_always_escaping,none,
     "generic parameters are always considered '@escaping'", ())

ERROR(passing_noescape_to_escaping,none,
      "passing non-escaping parameter %0 to function expecting an @escaping closure",
      (Identifier))
ERROR(converting_noespace_param_to_generic_type,none,
      "converting non-escaping parameter %0 to generic parameter %1 may allow it to escape",
      (Identifier, Type))
ERROR(assigning_noescape_to_escaping,none,
      "assigning non-escaping parameter %0 to an @escaping closure",
      (Identifier))
ERROR(general_noescape_to_escaping,none,
      "using non-escaping parameter %0 in a context expecting an @escaping closure",
      (Identifier))
ERROR(converting_noescape_to_type,none,
      "converting non-escaping value to %0 may allow it to escape",
      (Type))
ERROR(unknown_escaping_use_of_noescape,none,
      "using non-escaping value in a context where it may escape",
      ())

ERROR(capture_across_type_decl,none,
      "%0 declaration cannot close over value %1 defined in outer scope",
      (DescriptiveDeclKind, Identifier))

//------------------------------------------------------------------------------
// MARK: Type Check Statements
//------------------------------------------------------------------------------

ERROR(jump_out_of_defer,none,
      "'%0' cannot transfer control out of a defer statement",
      (StringRef))

WARNING(defer_stmt_at_block_end,none,
     "'defer' statement at end of scope always executes immediately; "
     "replace with 'do' statement to silence this warning", ())

ERROR(return_invalid_outside_func,none,
      "return invalid outside of a func", ())

ERROR(return_expr_missing,none,
      "non-void function should return a value", ())
ERROR(return_non_failable_init,none,
      "only a failable initializer can return 'nil'", ())
NOTE(make_init_failable,none,
      "use 'init?' to make the initializer %0 failable", (DeclName))
ERROR(return_init_non_nil,none,
      "'nil' is the only return value permitted in an initializer",
      ())

WARNING(if_always_true,none,
        "'if' condition is always true", ())
WARNING(while_always_true,none,
        "'while' condition is always true", ())

WARNING(guard_always_succeeds,none,
        "'guard' condition is always true, body is unreachable", ())


ERROR(expression_unused_closure,none,
      "closure expression is unused", ())
ERROR(expression_unused_function,none,
      "expression resolves to an unused function", ())
ERROR(expression_unused_lvalue,none,
      "expression resolves to an unused %select{variable|property|subscript}0", (unsigned))
WARNING(expression_unused_result_call,none,
        "result of call to %0 is unused", (DeclName))
WARNING(expression_unused_result_operator,none,
        "result of operator %0 is unused", (DeclName))
WARNING(expression_unused_result_unknown, none,
        "result of call to %select{function|closure}0 returning %1 is unused", (bool, Type))
WARNING(expression_unused_result, none,
        "expression of type %0 is unused", (Type))
WARNING(expression_unused_init_result,none,
        "result of %0 initializer is unused", (Type))
WARNING(expression_unused_optional_try,none,
        "result of 'try?' is unused", ())
WARNING(expression_unused_selector_result, none,
        "result of '#selector' is unused", ())
WARNING(expression_unused_literal,none,
        "%0 literal is unused", (StringRef))

ERROR(assignment_lhs_not_lvalue,none,
      "cannot assign to immutable expression of type %0", (Type))
ERROR(assignment_lhs_is_apply_expression,none,
      "expression is not assignable: %0", (StringRef))
ERROR(assignment_lhs_is_immutable_variable,none,
      "cannot assign to value: %0", (StringRef))
ERROR(assignment_lhs_is_immutable_property,none,
      "cannot assign to property: %0", (StringRef))
ERROR(assignment_subscript_has_immutable_base,none,
      "cannot assign through subscript: %0", (StringRef))
ERROR(assignment_dynamic_property_has_immutable_base,none,
      "cannot assign through dynamic lookup property: %0", (StringRef))
ERROR(assignment_bang_has_immutable_subcomponent,none,
      "cannot assign through '!': %0", (StringRef))

NOTE(change_to_mutating,none,
     "mark %select{method|accessor}0 'mutating' to make 'self' mutable",
     (bool))
NOTE(masked_instance_variable,none,
     "add explicit 'self.' to refer to mutable property of %0",
     (Type))

ERROR(assignment_let_property_delegating_init,none,
      "'let' property %0 may not be initialized directly; use "
      "\"self.init(...)\" or \"self = ...\" instead", (DeclName))

// ForEach Stmt
ERROR(sequence_protocol_broken,none,
      "SequenceType protocol definition is broken", ())
ERROR(iterator_protocol_broken,none,
      "IteratorProtocol protocol definition is broken", ())

ERROR(label_shadowed, none,
      "label %0 cannot be reused on an inner statement", (Identifier))
ERROR(break_outside_loop,none,
      "'break' is only allowed inside a loop, if, do, or switch", ())
ERROR(unlabeled_break_outside_loop,none,
      "unlabeled 'break' is only allowed inside a loop or switch, a"
      " labeled break is required to exit an if or do", ())

ERROR(continue_outside_loop,none,
      "'continue' is only allowed inside a loop", ())
ERROR(continue_not_in_this_stmt,none,
      "'continue' cannot be used with %0 statements", (StringRef))

ERROR(unresolved_label,none,
      "use of unresolved label %0", (Identifier))
ERROR(unresolved_label_corrected,none,
      "use of unresolved label %0; did you mean %1?",
      (Identifier, Identifier))

// Switch Stmt
ERROR(no_match_operator,none,
      "no binary '~=' operator available for 'switch' statement", ())
ERROR(fallthrough_outside_switch,none,
      "'fallthrough' is only allowed inside a switch", ())
ERROR(fallthrough_from_last_case,none,
      "'fallthrough' without a following 'case' or 'default' block", ())
ERROR(fallthrough_into_case_with_var_binding,none,
      "'fallthrough' from a case which doesn't bind variable %0",
      (Identifier))

ERROR(unnecessary_cast_over_optionset,none,
      "unnecessary cast over raw value of %0", (Type))

ERROR(mutability_mismatch_multiple_pattern_list,none,
      "'%select{var|let}0' pattern binding must match previous "
      "'%select{var|let}1' pattern binding", (bool, bool))
ERROR(type_mismatch_multiple_pattern_list,none,
      "pattern variable bound to type %0, expected type %1", (Type, Type))
ERROR(type_mismatch_fallthrough_pattern_list,none,
      "pattern variable bound to type %0, fallthrough case bound to type %1", (Type, Type))

ERROR(unknown_case_must_be_catchall,none,
      "'@unknown' is only supported for catch-all cases (\"case _\")", ())
ERROR(unknown_case_where_clause,none,
      "'where' cannot be used with '@unknown'", ())
ERROR(unknown_case_multiple_patterns,none,
      "'@unknown' cannot be applied to multiple patterns", ())
ERROR(unknown_case_must_be_last,none,
      "'@unknown' can only be applied to the last case in a switch", ())

WARNING(where_on_one_item, none,
        "'where' only applies to the second pattern match in this case", ())

NOTE(add_where_newline, none,
     "disambiguate by adding a line break between them if this is desired", ())

NOTE(duplicate_where, none,
     "duplicate the 'where' on both patterns to check both patterns",())

ERROR(trailing_closure_requires_parens,none,
      "trailing closure requires parentheses for disambiguation in this"
      " context", ())

ERROR(opaque_type_var_no_init,none,
      "property declares an opaque return type, but has no initializer "
      "expression from which to infer an underlying type", ())
ERROR(opaque_type_no_underlying_type_candidates,none,
      "function declares an opaque return type, but has no return statements "
      "in its body from which to infer an underlying type", ())
ERROR(opaque_type_mismatched_underlying_type_candidates,none,
      "function declares an opaque return type, but the return statements "
      "in its body do not have matching underlying types", ())
NOTE(opaque_type_underlying_type_candidate_here,none,
     "return statement has underlying type %0", (Type))
ERROR(opaque_type_self_referential_underlying_type,none,
      "function opaque return type was inferred as %0, which defines the "
      "opaque type in terms of itself", (Type))
ERROR(opaque_type_var_no_underlying_type,none,
      "property declares an opaque return type, but cannot infer the "
      "underlying type from its initializer expression", ())

//------------------------------------------------------------------------------
// MARK: Type Check Patterns
//------------------------------------------------------------------------------

ERROR(cannot_infer_type_for_pattern,none,
      "type annotation missing in pattern", ())
ERROR(refutable_pattern_requires_initializer,none,
      "pattern matching requires an initializer value to match against", ())
WARNING(var_pattern_didnt_bind_variables,none,
        "'%0' pattern has no effect; sub-pattern didn't bind any variables",
        (StringRef))
ERROR(iflet_pattern_matching,none,
      "pattern matching in a condition requires the 'case' keyword", ())
ERROR(iflet_implicitly_unwraps,none,
      "pattern matching in a condition implicitly unwraps optionals", ())
ERROR(type_pattern_missing_is,none,
      "'is' keyword required to pattern match against type name", ())


ERROR(pattern_type_mismatch_context,none,
      "type annotation does not match contextual type %0", (Type))

ERROR(tuple_pattern_in_non_tuple_context,none,
      "tuple pattern cannot match values of the non-tuple type %0", (Type))
ERROR(closure_argument_list_tuple,none,
      "contextual closure type %0 expects %1 argument%s1, "
      "but %2 %select{were|was}3 used in closure body", (Type, unsigned, unsigned, bool))
ERROR(closure_argument_list_missing,none,
      "contextual type for closure argument list expects %0 argument%s0, "
      "which cannot be implicitly ignored", (unsigned))
ERROR(closure_tuple_parameter_destructuring,none,
      "closure tuple parameter %0 does not support destructuring", (Type))
ERROR(closure_tuple_parameter_destructuring_implicit,none,
      "closure tuple parameter %0 does not support destructuring "
      "with implicit parameters", (Type))
ERROR(nested_tuple_parameter_destructuring,none,
      "nested tuple parameter %0 of function %1 "
      "does not support destructuring", (Type, Type))
ERROR(single_tuple_parameter_mismatch_special,none,
      "%0 expects a single parameter of type %1%2",
      (DescriptiveDeclKind, Type, StringRef))
ERROR(single_tuple_parameter_mismatch_normal,none,
      "%0 %1 expects a single parameter of type %2%3",
      (DescriptiveDeclKind, DeclBaseName, Type, StringRef))
ERROR(unknown_single_tuple_parameter_mismatch,none,
      "single parameter of type %0 is expected in call", (Type))

ERROR(enum_element_pattern_assoc_values_mismatch,none,
      "pattern with associated values does not match enum case %0",
      (Identifier))
NOTE(enum_element_pattern_assoc_values_remove,none,
     "remove associated values to make the pattern match", ())
ERROR(tuple_pattern_length_mismatch,none,
      "tuple pattern has the wrong length for tuple type %0", (Type))
ERROR(tuple_pattern_label_mismatch,none,
      "tuple pattern element label %0 must be %1", (Identifier, Identifier))
ERROR(enum_element_pattern_member_not_found,none,
      "enum case '%0' not found in type %1", (StringRef, Type))
ERROR(optional_element_pattern_not_valid_type,none,
      "'?' pattern cannot match values of type %0", (Type))
ERROR(condition_optional_element_pattern_not_valid_type,none,
      "initializer for conditional binding must have Optional type, not %0",
      (Type))
ERROR(enum_element_pattern_not_member_of_enum,none,
      "enum case '%0' is not a member of type %1", (StringRef, Type))
ERROR(ambiguous_enum_pattern_type,none,
      "generic enum type %0 is ambiguous without explicit generic parameters "
      "when matching value of type %1", (Type, Type))
WARNING(type_inferred_to_undesirable_type,none,
        "%select{variable|constant}2 %0 inferred to have type %1, "
        "which may be unexpected", (Identifier, Type, bool))
WARNING(type_inferred_to_uninhabited_type,none,
        "%select{variable|constant}2 %0 inferred to have type %1, "
        "which is an enum with no cases", (Identifier, Type, bool))
WARNING(type_inferred_to_uninhabited_tuple_type,none,
        "%select{variable|constant}2 %0 inferred to have type %1, "
        "which contains an enum with no cases", (Identifier, Type, bool))
NOTE(add_explicit_type_annotation_to_silence,none,
     "add an explicit type annotation to silence this warning", ())

WARNING(unowned_assignment_immediate_deallocation,none,
        "instance will be immediately deallocated because "
        "%select{variable|property}2 %0 is %1",
        (Identifier, ReferenceOwnership, /*Is Property*/unsigned))
NOTE(unowned_assignment_requires_strong,none,
     "a strong reference is required to prevent the instance from being "
     "deallocated", ())

ERROR(isa_collection_downcast_pattern_value_unimplemented,none,
      "collection downcast in cast pattern is not implemented; use an explicit "
      "downcast to %0 instead", (Type))

//------------------------------------------------------------------------------
// MARK: Error-handling diagnostics
//------------------------------------------------------------------------------



ERROR(try_unhandled,none,
      "errors thrown from here are not handled", ())
ERROR(throwing_call_unhandled,none,
      "call can throw, but the error is not handled", ())
ERROR(tryless_throwing_call_unhandled,none,
      "call can throw, but it is not marked with 'try' and "
      "the error is not handled", ())
ERROR(throw_in_nonthrowing_function,none,
      "error is not handled because the enclosing function "
      "is not declared 'throws'", ())

ERROR(throwing_call_in_rethrows_function,none,
      "call can throw, but the error is not handled; a function declared "
      "'rethrows' may only throw if its parameter does", ())
ERROR(tryless_throwing_call_in_rethrows_function,none,
      "call can throw, but it is not marked with 'try' and "
      "the error is not handled; a function declared "
      "'rethrows' may only throw if its parameter does", ())
ERROR(throw_in_rethrows_function,none,
      "a function declared 'rethrows' may only throw if its parameter does", ())
NOTE(because_rethrows_argument_throws,none,
     "call is to 'rethrows' function, but argument function can throw", ())
NOTE(because_rethrows_default_argument_throws,none,
     "call is to 'rethrows' function, but a defaulted argument function"
     " can throw", ())

ERROR(throwing_call_in_nonthrowing_autoclosure,none,
      "call can throw, but it is executed in a non-throwing "
      "autoclosure",())
ERROR(tryless_throwing_call_in_nonthrowing_autoclosure,none,
      "call can throw, but it is not marked with 'try' and "
      "it is executed in a non-throwing autoclosure",())
ERROR(throw_in_nonthrowing_autoclosure,none,
      "error is not handled because it is thrown in a non-throwing "
      "autoclosure", ())

ERROR(try_unhandled_in_nonexhaustive_catch,none,
      "errors thrown from here are not handled because the "
      "enclosing catch is not exhaustive", ())
ERROR(throwing_call_in_nonexhaustive_catch,none,
      "call can throw, but the enclosing catch is not exhaustive", ())
ERROR(tryless_throwing_call_in_nonexhaustive_catch,none,
      "call can throw, but it is not marked with 'try' and "
      "the enclosing catch is not exhaustive", ())
ERROR(throw_in_nonexhaustive_catch,none,
      "error is not handled because the enclosing catch is not exhaustive", ())

ERROR(throwing_call_in_illegal_context,none,
      "call can throw, but errors cannot be thrown out of %0",
      (StringRef))
ERROR(throw_in_illegal_context,none,
      "errors cannot be thrown out of %0", (StringRef))

ERROR(throwing_operator_without_try,none,
      "operator can throw but expression is not marked with 'try'", ())
ERROR(throwing_interpolation_without_try,none,
      "interpolation can throw but is not marked with 'try'", ())
ERROR(throwing_call_without_try,none,
      "call can throw but is not marked with 'try'", ())
NOTE(note_forgot_try,none,
      "did you mean to use 'try'?", ())
NOTE(note_error_to_optional,none,
      "did you mean to handle error as optional value?", ())
NOTE(note_disable_error_propagation,none,
      "did you mean to disable error propagation?", ())

WARNING(no_throw_in_try,none,
        "no calls to throwing functions occur within 'try' expression", ())

WARNING(no_throw_in_do_with_catch,none,
        "'catch' block is unreachable because no errors are thrown in 'do' block", ())

//------------------------------------------------------------------------------
// MARK: Type Check Types
//------------------------------------------------------------------------------

ERROR(unsupported_recursive_struct,none,
      "value type %0 cannot have a stored property that recursively "
      "contains it",
      (Type))

WARNING(enum_non_well_founded,none,
        "enum containing only recursive cases is impossible to instantiate", ())
ERROR(recursive_enum_not_indirect,none,
      "recursive enum %0 is not marked 'indirect'", (Type))
ERROR(unsupported_infinitely_sized_type,none,
      "value type %0 has infinite size", (Type))
NOTE(note_type_cycle_starts_here,none,
     "cycle beginning here: %0", (StringRef))
NOTE(note_recursive_enum_case_here,none,
     "recursive case here", ())

ERROR(sugar_type_not_found,none,
      "broken standard library: cannot find "
      "%select{Array|Optional|ImplicitlyUnwrappedOptional|Dictionary|"
      "Error}0 type", (unsigned))
ERROR(pointer_type_not_found,none,
      "broken standard library: cannot find "
      "%select{UnsafePointer|UnsafeMutablePointer}0 type", (unsigned))
ERROR(optional_intrinsics_not_found,none,
      "broken standard library: cannot find intrinsic operations on "
      "Optional<T>", ())
ERROR(pointer_argument_intrinsics_not_found,none,
      "broken standard library: cannot find intrinsic operations on "
      "UnsafeMutablePointer<T>", ())
ERROR(array_literal_intrinsics_not_found,none,
      "broken standard library: cannot find intrinsic operations on "
      "Array<T>", ())
ERROR(class_super_access,none,
      "class %select{must be declared %select{"
      "%select{private|fileprivate|internal|%error|%error}1|private or fileprivate}3"
      "|cannot be declared %select{in this context|fileprivate|internal|public|open}1}0 "
      "because its superclass "
      "%select{is %select{private|fileprivate|internal|%error|%error}2"
      "|uses %select{a private|a fileprivate|an internal|%error|%error}2 "
      "type as a generic parameter}4",
      (bool, AccessLevel, AccessLevel, bool, bool))
WARNING(class_super_access_warn,none,
      "class %select{should be declared "
      "%select{private|fileprivate|internal|%error|%error}1"
      "|should not be declared %select{in this context|fileprivate|internal|public|open}1}0 "
      "because its superclass "
      "%select{is %select{private|fileprivate|internal|%error|%error}2"
      "|uses %select{a private|a fileprivate|an internal|%error|%error}2 "
      "type as a generic parameter}4",
      (bool, AccessLevel, AccessLevel, bool, bool))
ERROR(class_super_not_usable_from_inline,none,
      "%select{type referenced from |}0the superclass of "
      "a '@usableFromInline' class "
      "must be '@usableFromInline' or public",
      (bool))
WARNING(class_super_not_usable_from_inline_warn,none,
        "%select{type referenced from |}0the superclass of "
        "a '@usableFromInline' class "
        "should be '@usableFromInline' or public",
        (bool))

ERROR(dot_protocol_on_non_existential,none,
      "cannot use 'Protocol' with non-protocol type %0", (Type))
ERROR(tuple_single_element,none,
      "cannot create a single-element tuple with an element label", ())
ERROR(tuple_ellipsis,none,
      "cannot create a variadic tuple", ())
ERROR(tuple_duplicate_label,none,
      "cannot create a tuple with a duplicate element label", ())
ERROR(enum_element_ellipsis,none,
      "variadic enum cases are not supported", ())

WARNING(implicitly_unwrapped_optional_in_illegal_position_interpreted_as_optional,none,
        "using '!' is not allowed here; treating this as '?' instead", ())

WARNING(implicitly_unwrapped_optional_deprecated_in_this_position,none,
        "using '!' here is deprecated and will be removed in a future release", ())

ERROR(implicitly_unwrapped_optional_in_illegal_position,none,
        "using '!' is not allowed here; perhaps '?' was intended?", ())

// Ownership
ERROR(invalid_ownership_type,none,
      "%0 may only be applied to class and class-bound protocol types, not %1",
      (ReferenceOwnership, Type))
ERROR(invalid_ownership_protocol_type,none,
      "%0 must not be applied to non-class-bound %1; "
      "consider adding a protocol conformance that has a class bound",
      (ReferenceOwnership, Type))
ERROR(invalid_ownership_incompatible_class,none,
      "%0 is incompatible with %1 references",
      (Type, ReferenceOwnership))
ERROR(invalid_ownership_with_optional,none,
      "%0 variable cannot have optional type", (ReferenceOwnership))
ERROR(invalid_ownership_not_optional,none,
      "%0 variable should have optional type %1",
      (ReferenceOwnership, Type))
ERROR(invalid_ownership_is_let,none,
      "%0 must be a mutable variable, because it may change at runtime",
      (ReferenceOwnership))
ERROR(ownership_invalid_in_protocols,none,
      "%0 cannot be applied to a property declaration in a protocol",
      (ReferenceOwnership))
WARNING(ownership_invalid_in_protocols_compat_warning,none,
      "%0 should not be applied to a property declaration "
      "in a protocol and will be disallowed in future versions",
      (ReferenceOwnership))

// required
ERROR(required_initializer_nonclass,none,
      "'required' initializer in non-class type %0", (Type))
ERROR(required_initializer_in_extension,none,
      "'required' initializer must be declared directly in class %0"
      " (not in an extension)", (Type))
ERROR(required_initializer_missing,none,
      "'required' initializer %0 must be provided by subclass of %1",
      (DeclName, Type))
NOTE(required_initializer_here,none,
      "'required' initializer is declared in superclass here", ())

ERROR(required_initializer_not_accessible,none,
      "'required' initializer must be accessible wherever class %0 can be "
      "subclassed",
      (DeclName))
ERROR(required_initializer_missing_keyword,none,
      "'required' modifier must be present on all overrides of a required "
      "initializer", ())
ERROR(required_initializer_override_wrong_keyword,none,
      "use the 'required' modifier to override a required initializer", ())
WARNING(required_initializer_override_keyword,none,
      "'override' is implied when overriding a required initializer", ())
NOTE(overridden_required_initializer_here,none,
     "overridden required initializer is here", ())

// Functions
ERROR(attribute_requires_function_type,none,
      "@%0 attribute only applies to function types", (StringRef))
ERROR(unsupported_convention,none,
      "convention '%0' not supported", (StringRef))
ERROR(unreferenced_generic_parameter,none,
      "generic parameter '%0' is not used in function signature", (StringRef))

// Opaque types
ERROR(unsupported_opaque_type,none,
      "'some' types are only implemented for the declared type of properties and subscripts and the return type of functions", ())

ERROR(opaque_type_unsupported_pattern,none,
      "'some' type can only be declared on a single property declaration", ())

ERROR(opaque_type_in_protocol_requirement,none,
      "'some' type cannot be the return type of a protocol requirement; did you mean to add an associated type?",
      ())

// SIL
ERROR(opened_non_protocol,none,
      "@opened cannot be applied to non-protocol type %0", (Type))
ERROR(sil_function_ellipsis,PointsToFirstBadToken,
      "SIL function types cannot be variadic", ())
ERROR(sil_function_input_label,PointsToFirstBadToken,
      "SIL function types cannot have labeled inputs", ())
ERROR(sil_function_output_label,PointsToFirstBadToken,
      "SIL function types cannot have labeled results", ())
ERROR(sil_non_coro_yields,PointsToFirstBadToken,
      "non-coroutine SIL function types cannot have @yield results", ())
ERROR(sil_function_repeat_convention,PointsToFirstBadToken,
      "repeated %select{parameter|result|callee}0 convention attribute",
      (unsigned))
ERROR(sil_function_multiple_error_results,PointsToFirstBadToken,
      "SIL function types cannot have multiple @error results", ())
ERROR(unsupported_sil_convention,none,
      "convention '%0' not supported in SIL", (StringRef))
ERROR(illegal_sil_type,none,
      "type %0 is not a legal SIL value type", (Type))
ERROR(sil_box_arg_mismatch,none,
      "SIL box type has wrong number of generic arguments for layout", ())
// SIL Metatypes
ERROR(sil_metatype_without_repr,none,
      "metatypes in SIL must have @thin, @thick, or @objc_metatype attribute",
      ())
ERROR(sil_metatype_multiple_reprs,none,
      "metatypes in SIL can only be one of @thin, @thick, or @objc_metatype",
      ())

//------------------------------------------------------------------------------
// MARK: @objc and @nonobjc
//------------------------------------------------------------------------------

ERROR(objc_interop_disabled,none,
      "Objective-C interoperability is disabled", ())

ERROR(attr_used_without_required_module, none,
      "%0 attribute used without importing module %1",
      (DeclAttribute, Identifier))

ERROR(invalid_objc_decl_context,none,
      "@objc can only be used with members of classes, @objc protocols, and "
      "concrete extensions of classes", ())
ERROR(invalid_objc_decl,none,
      "only classes (and their extensions), protocols, methods, initializers, "
      "properties, and subscript declarations can be declared @objc", ())
ERROR(invalid_objc_swift_rooted_class,none,
      "only classes that inherit from NSObject can be declared @objc", ())
ERROR(invalid_nonobjc_decl,none,
      "only class members and extensions of classes can be declared @nonobjc", ())
ERROR(invalid_nonobjc_extension,none,
      "only extensions of classes can be declared @nonobjc", ())

ERROR(objc_in_extension_context,none,
      "members of constrained extensions cannot be declared @objc", ())
ERROR(objc_in_generic_extension,none,
      "extensions of %select{classes from generic context|generic classes}0 "
      "cannot contain '@objc' members", (bool))
ERROR(objc_in_resilient_extension,none,
      "'@objc' %0 in extension of subclass of %1 requires %2 %3",
      (DescriptiveDeclKind, Identifier, StringRef, llvm::VersionTuple))
ERROR(objc_operator, none,
      "operator methods cannot be declared @objc", ())
ERROR(objc_operator_proto, none,
      "@objc protocols must not have operator requirements", ())
WARNING(objc_inference_swift3_dynamic,none,
        "inference of '@objc' for 'dynamic' members is deprecated", ())
WARNING(objc_inference_swift3_objc_derived,none,
        "inference of '@objc' for members of Objective-C-derived classes is "
        "deprecated", ())

NOTE(objc_inference_swift3_addobjc,none,
     "add '@objc' to continue exposing an Objective-C entry point (Swift 3 "
     "behavior)", ())
NOTE(objc_inference_swift3_addnonobjc,none,
     "add '@nonobjc' to suppress the Objective-C entry point (Swift 4 "
     "behavior)", ())

ERROR(objc_for_generic_class,none,
      "generic subclasses of '@objc' classes cannot have an explicit '@objc' "
      "because they are not directly visible from Objective-C", ())
ERROR(objc_for_resilient_class,none,
      "explicit '@objc' on subclass of %0 requires %1 %2",
      (Identifier, StringRef, llvm::VersionTuple))
ERROR(objc_getter_for_nonobjc_property,none,
      "'@objc' getter for non-'@objc' property", ())
ERROR(objc_getter_for_nonobjc_subscript,none,
      "'@objc' getter for non-'@objc' subscript", ())
ERROR(objc_setter_for_nonobjc_property,none,
      "'@objc' setter for non-'@objc' property", ())
ERROR(objc_setter_for_nonobjc_subscript,none,
      "'@objc' setter for non-'@objc' subscript", ())
WARNING(accessor_swift3_objc_inference,none,
        "%select{%0 %1|%1}2 with '@objc' %select{getter|setter}3 depends on "
        "deprecated inference of '@objc'",
        (DescriptiveDeclKind, DeclName, bool, bool))

ERROR(objc_enum_generic,none,
      "'@objc' enum cannot be generic", ())
ERROR(objc_name_req_nullary,none,
      "'@objc' %0 must have a simple name", (DescriptiveDeclKind))
ERROR(objc_name_subscript,none,
      "'@objc' subscript cannot have a name; did you mean to put "
      "the name on the getter or setter?", ())
ERROR(objc_name_deinit,none,
      "'@objc' deinitializer cannot have a name", ())
ERROR(objc_name_func_mismatch,none,
      "'@objc' %select{initializer|method}0 name provides "
      "%select{one argument name|names for %1 arguments}2, but "
      "%select{initializer|method}0 has %select{one parameter|%3 parameters}4"
      "%select{| (%select{|including }4the error parameter)}5",
      (bool, unsigned, bool, unsigned, bool, bool))
ERROR(objc_enum_case_req_name,none,
      "attribute has no effect; cases within an '@objc' enum are already "
      "exposed to Objective-C", ())
ERROR(objc_enum_case_req_objc_enum,none,
      "'@objc' enum case is not allowed outside of an '@objc' enum", ())
ERROR(objc_enum_case_multi,none,
      "'@objc' enum case declaration defines multiple enum cases with the same Objective-C name", ())

ERROR(objc_extension_not_class,none,
      "'@objc' can only be applied to an extension of a class", ())

// If you change this, also change enum ObjCReason
#define OBJC_ATTR_SELECT "select{marked @_cdecl|marked dynamic|marked @objc|marked @IBOutlet|marked @IBAction|marked @IBSegueAction|marked @NSManaged|a member of an @objc protocol|implicitly @objc|an @objc override|an implementation of an @objc requirement|marked @IBInspectable|marked @GKInspectable|in an @objc extension of a class (without @nonobjc)}"

WARNING(attribute_meaningless_when_nonobjc,none,
        "'@%0' attribute is meaningless on a property that cannot be "
        "represented in Objective-C", (StringRef))

ERROR(objc_invalid_on_var,none,
      "property cannot be %" OBJC_ATTR_SELECT "0 "
      "because its type cannot be represented in Objective-C", (unsigned))
ERROR(objc_invalid_on_subscript,none,
      "subscript cannot be %" OBJC_ATTR_SELECT "0 because its type "
      "cannot be represented in Objective-C", (unsigned))
ERROR(objc_invalid_on_static_subscript,none,
      "%0 cannot be %" OBJC_ATTR_SELECT "1", (DescriptiveDeclKind, unsigned))
ERROR(objc_invalid_with_generic_params,none,
      "method cannot be %" OBJC_ATTR_SELECT "0 because it has generic "
      "parameters", (unsigned))
ERROR(objc_convention_invalid,none,
      "%0 is not representable in Objective-C, so it cannot be used"
      " with '@convention(%1)'", (Type, StringRef))
WARNING(paren_void_probably_void,none,
      "when calling this function in Swift 4 or later, you must pass a '()' tuple; did you mean for the input type to be '()'?", ())
NOTE(not_objc_empty_protocol_composition,none,
     "'Any' is not considered '@objc'; use 'AnyObject' instead", ())
NOTE(not_objc_protocol,none,
     "protocol-constrained type containing protocol %0 cannot be represented "
     "in Objective-C", (Type))
NOTE(not_objc_class_constraint,none,
     "protocol-constrained type containing class %0 cannot be represented "
     "in Objective-C", (Type))
NOTE(not_objc_error_protocol_composition,none,
     "protocol-constrained type containing 'Error' cannot be represented "
     "in Objective-C", ())
NOTE(not_objc_empty_tuple,none,
      "empty tuple type cannot be represented in Objective-C", ())
NOTE(not_objc_tuple,none,
      "tuples cannot be represented in Objective-C", ())
NOTE(not_objc_swift_class,none,
     "classes not annotated with @objc cannot be represented "
     "in Objective-C", ())
NOTE(not_objc_swift_struct,none,
      "Swift structs cannot be represented in Objective-C", ())
NOTE(not_objc_swift_enum,none,
      "non-'@objc' enums cannot be represented in Objective-C", ())
NOTE(not_objc_generic_type_param,none,
     "generic type parameters cannot be represented in Objective-C", ())
NOTE(not_objc_function_type_param,none,
     "function types cannot be represented in Objective-C unless their "
     "parameters and returns can be", ())
NOTE(not_objc_function_type_throwing,none,
      "throwing function types cannot be represented in Objective-C", ())
NOTE(objc_inferring_on_objc_protocol_member,none,
     "inferring '@objc' because the declaration is a member of "
     "an '@objc' protocol", ())
NOTE(objc_overriding_objc_decl,none,
     "overriding '@objc' %select{property|subscript|initializer|method}0 %1 "
     "here", (unsigned, DeclName))
NOTE(objc_witness_objc_requirement,none,
     "satisfying requirement for %0 %1 in protocol %2",
     (DescriptiveDeclKind, DeclName, DeclName))
WARNING(witness_swift3_objc_inference,none,
        "use of %0 %1 to satisfy a requirement of protocol %2 depends on "
        "'@objc' inference deprecated in Swift 4",
        (DescriptiveDeclKind, DeclName, Type))

ERROR(no_opaque_return_type_of,none,
      "unable to resolve type for _opaqueReturnTypeOf attribute", ())


ERROR(objc_observing_accessor, none,
      "observing accessors are not allowed to be marked @objc", ())
ERROR(objc_addressor, none,
      "addressors are not allowed to be marked @objc", ())
ERROR(objc_coroutine_accessor, none,
      "'read' and 'modify' accessors are not allowed to be marked @objc", ())
ERROR(objc_invalid_on_func_variadic,none,
      "method cannot be %" OBJC_ATTR_SELECT "0 because it has a variadic "
      "parameter", (unsigned))
ERROR(objc_invalid_on_func_inout,none,
      "method cannot be %" OBJC_ATTR_SELECT "0 because inout "
      "parameters cannot be represented in Objective-C", (unsigned))
ERROR(objc_invalid_on_func_param_type,none,
      "method cannot be %" OBJC_ATTR_SELECT "1 because the type of the "
      "parameter %0 cannot be represented in Objective-C", (unsigned, unsigned))
ERROR(objc_invalid_on_func_single_param_type,none,
      "method cannot be %" OBJC_ATTR_SELECT "0 because the type of the "
      "parameter cannot be represented in Objective-C", (unsigned))
ERROR(objc_invalid_on_func_result_type,none,
      "method cannot be %" OBJC_ATTR_SELECT "0 because its result type "
      "cannot be represented in Objective-C", (unsigned))
ERROR(objc_invalid_on_foreign_class,none,
      "method cannot be %" OBJC_ATTR_SELECT "0 because Core Foundation "
      "types are not classes in Objective-C", (unsigned))
ERROR(objc_invalid_on_throwing_optional_result,none,
      "throwing method cannot be %" OBJC_ATTR_SELECT "0 because "
      "it returns a value of optional type %1; 'nil' indicates failure to "
      "Objective-C",
      (unsigned, Type))
ERROR(objc_invalid_on_throwing_result,none,
      "throwing method cannot be %" OBJC_ATTR_SELECT "0 because "
      "it returns a value of type %1; return 'Void' or a type that bridges "
      "to an Objective-C class",
      (unsigned, Type))
ERROR(objc_invalid_on_failing_init,none,
      "a failable and throwing initializer cannot be "
      "%" OBJC_ATTR_SELECT "0 because 'nil' indicates failure to Objective-C",
      (unsigned))

ERROR(objc_in_objc_runtime_visible,none,
      "%0 cannot be %" OBJC_ATTR_SELECT "1 because class %2 is only visible "
      "via the Objective-C runtime",
      (DescriptiveDeclKind, unsigned, Identifier))

ERROR(objc_override_method_selector_mismatch,none,
      "Objective-C method has a different selector from the "
      "method it overrides (%0 vs. %1)", (ObjCSelector, ObjCSelector))

ERROR(objc_override_property_name_mismatch,none,
      "Objective-C property has a different name from the "
      "property it overrides (%0 vs. %1)", (Identifier, Identifier))

ERROR(objc_ambiguous_inference,none,
      "ambiguous inference of Objective-C name for %0 %1 (%2 vs %3)",
      (DescriptiveDeclKind, DeclName, ObjCSelector, ObjCSelector))
NOTE(objc_ambiguous_inference_candidate,none,
     "%0 (in protocol %1) provides Objective-C name %2",
     (DeclName, DeclName, ObjCSelector))

ERROR(nonlocal_bridged_to_objc,none,
      "conformance of %0 to %1 can only be written in module %2",
      (Identifier, Identifier, Identifier))

ERROR(broken_bridged_to_objc_protocol,none,
      "_BridgedToObjectiveC protocol is broken", ())

ERROR(missing_bridging_function,Fatal,
      "missing '%select{_forceBridgeFromObjectiveC|"
      "_conditionallyBridgeFromObjectiveC}0'", (bool))
ERROR(missing_nserror_bridging_function,none,
      "missing _bridgeNSError", ())

#define OBJC_DIAG_SELECT "%select{initializer %1|implicit initializer %1|deinitializer|implicit deinitializer|method %1|getter for %1|subscript getter|setter for %1|subscript setter}0"

#define OBJC_DIAG_SELECT_2 "%select{initializer %3|implicit initializer %3|deinitializer|implicit deinitializer|method %3|getter for %3|subscript getter|setter for %3|subscript setter}2"

ERROR(objc_redecl,none,
      OBJC_DIAG_SELECT " with Objective-C selector %4 conflicts with "
      OBJC_DIAG_SELECT_2 " with the same Objective-C selector",
      (unsigned, DeclName, unsigned, DeclName, ObjCSelector))
NOTE(objc_declared_here,none,
     OBJC_DIAG_SELECT " declared here",
     (unsigned, DeclName))

ERROR(objc_redecl_same,none,
      OBJC_DIAG_SELECT " with Objective-C selector %2 conflicts with "
      "previous declaration with the same Objective-C selector",
      (unsigned, DeclName, ObjCSelector))

ERROR(objc_override_other,none,
      OBJC_DIAG_SELECT " with Objective-C selector %4 conflicts with "
      OBJC_DIAG_SELECT_2 " from superclass %5 with the same Objective-C "
      "selector",
      (unsigned, DeclName, unsigned, DeclName, ObjCSelector, Type))

ERROR(objc_class_method_not_permitted,none,
      OBJC_DIAG_SELECT " defines Objective-C class method %2, which is "
      "not permitted by Swift", (unsigned, DeclName, ObjCSelector))

ERROR(objc_witness_selector_mismatch,none,
      "Objective-C method %2 provided by " OBJC_DIAG_SELECT
      " does not match the requirement's selector (%3)",
      (unsigned, DeclName, ObjCSelector, ObjCSelector))

ERROR(objc_optional_requirement_conflict,none,
      "Objective-C method %4 provided by " OBJC_DIAG_SELECT
      " conflicts with optional requirement " OBJC_DIAG_SELECT_2
      " in protocol %5",
      (unsigned, DeclName, unsigned, DeclName, ObjCSelector, DeclName))

NOTE(objc_optional_requirement_swift_rename,none,
     "rename %select{method|initializer|property|subscript}0 to match "
     "requirement %1", (bool, DeclName))

ERROR(witness_non_objc,none,
      "non-'@objc' " OBJC_DIAG_SELECT " does not satisfy requirement "
      "of '@objc' protocol %2",
      (unsigned, DeclName, DeclName))

WARNING(witness_non_objc_optional,none,
        "non-'@objc' " OBJC_DIAG_SELECT " does not satisfy optional "
        "requirement of '@objc' protocol %2",
        (unsigned, DeclName, DeclName))

ERROR(witness_non_objc_storage,none,
      "non-'@objc' %select{property %1|subscript}0 does not satisfy "
      "requirement of '@objc' protocol %2",
      (bool, DeclName, DeclName))

WARNING(witness_non_objc_storage_optional,none,
      "non-'@objc' %select{property %1|subscript}0 does not satisfy "
      "optional requirement of '@objc' protocol %2",
      (bool, DeclName, DeclName))

ERROR(nonobjc_not_allowed,none,
      "declaration is %" OBJC_ATTR_SELECT "0, and cannot be marked @nonobjc",
      (unsigned))

#undef OBJC_DIAG_SELECT_2
#undef OBJC_DIAG_SELECT
#undef OBJC_ATTR_SELECT

//------------------------------------------------------------------------------
// MARK: @_borrowed
//------------------------------------------------------------------------------
ERROR(borrowed_with_objc_dynamic,none,
      "%0 cannot be '@_borrowed' if it is '@objc dynamic'",
      (DescriptiveDeclKind))
ERROR(borrowed_on_objc_protocol_requirement,none,
      "%0 cannot be '@_borrowed' if it is an @objc protocol requirement",
      (DescriptiveDeclKind))

//------------------------------------------------------------------------------
// MARK: dynamic
//------------------------------------------------------------------------------

ERROR(dynamic_with_transparent,none,
      "a declaration cannot be both '@_tranparent' and 'dynamic'",
      ())

ERROR(dynamic_and_library_evolution_not_supported,none,
      "marking non-'@objc' Swift declaration 'dynamic' in library evolution mode is not supported",
      ())


//------------------------------------------------------------------------------
// MARK: @_dynamicReplacement(for:)
//------------------------------------------------------------------------------

ERROR(dynamic_replacement_accessor_type_mismatch, none,
      "replaced accessor %0's type does not match", (DeclName))
ERROR(dynamic_replacement_accessor_not_dynamic, none,
      "replaced accessor for %0 is not marked dynamic", (DeclName))
ERROR(dynamic_replacement_accessor_not_explicit, none,
      "replaced accessor %select{get|set|_read|_modify|willSet|didSet|unsafeAddress|addressWithOwner|addressWithNativeOwner|unsafeMutableAddress|mutableAddressWithOwner|}0 for %1 is not explicitly defined",
      (unsigned, DeclName))
ERROR(dynamic_replacement_function_not_dynamic, none,
      "replaced function %0 is not marked dynamic", (DeclName))
ERROR(dynamic_replacement_function_not_found, none,
     "replaced function %0 could not be found", (DeclName))
ERROR(dynamic_replacement_accessor_not_found, none,
      "replaced accessor for %0 could not be found", (DeclName))
ERROR(dynamic_replacement_accessor_ambiguous, none,
      "replaced accessor for %0 occurs in multiple places", (DeclName))
NOTE(dynamic_replacement_accessor_ambiguous_candidate, none,
      "candidate accessor found in module %0", (DeclName))
ERROR(dynamic_replacement_function_of_type_not_found, none,
      "replaced function %0 of type %1 could not be found", (DeclName, Type))
NOTE(dynamic_replacement_found_function_of_type, none,
      "found function %0 of type %1", (DeclName, Type))
ERROR(dynamic_replacement_not_in_extension, none,
      "dynamicReplacement(for:) of %0 is not defined in an extension or at the file level", (DeclName))
ERROR(dynamic_replacement_must_not_be_dynamic, none,
      "dynamicReplacement(for:) of %0 must not be dynamic itself", (DeclName))
ERROR(dynamic_replacement_replaced_not_objc_dynamic, none,
      "%0 is not marked @objc dynamic", (DeclName))
ERROR(dynamic_replacement_replacement_not_objc_dynamic, none,
      "%0 is marked @objc dynamic", (DeclName))
ERROR(dynamic_replacement_replaced_constructor_is_convenience, none,
      "replaced constructor %0 is marked as convenience", (DeclName))
ERROR(dynamic_replacement_replaced_constructor_is_not_convenience, none,
      "replaced constructor %0 is not marked as convenience", (DeclName))

//------------------------------------------------------------------------------
// MARK: @available
//------------------------------------------------------------------------------

ERROR(availability_decl_unavailable, none,
      "%select{getter for |setter for |}0%1 is unavailable"
      "%select{ in %3|}2",
      (unsigned, DeclName, bool, StringRef))

#define REPLACEMENT_DECL_KIND_SELECT "select{| instance method| property}"
ERROR(availability_decl_unavailable_rename, none,
      "%select{getter for |setter for |}0%1 has been "
      "%select{renamed to|replaced by}2%" REPLACEMENT_DECL_KIND_SELECT "3 "
      "'%4'",
      (unsigned, DeclName, bool, unsigned, StringRef))

ERROR(availability_decl_unavailable_rename_msg, none,
      "%select{getter for |setter for |}0%1 has been "
      "%select{renamed to|replaced by}2%" REPLACEMENT_DECL_KIND_SELECT "3 "
      "'%4': %5",
      (unsigned, DeclName, bool, unsigned, StringRef, StringRef))

ERROR(availability_decl_unavailable_msg, none,
      "%select{getter for |setter for |}0%1 is unavailable"
      "%select{ in %3|}2: %4",
      (unsigned, DeclName, bool, StringRef, StringRef))

NOTE(availability_marked_unavailable, none,
     "%select{getter for |setter for |}0%1 has been explicitly marked "
     "unavailable here", (unsigned, DeclName))

NOTE(availability_introduced_in_version, none,
     "%select{getter for |setter for |}0%1 was introduced in %2 %3",
     (unsigned, DeclName, StringRef, llvm::VersionTuple))

NOTE(availability_obsoleted, none,
     "%select{getter for |setter for |}0%1 was obsoleted in %2 %3",
     (unsigned, DeclName, StringRef, llvm::VersionTuple))

WARNING(availability_deprecated, none,
        "%select{getter for |setter for |}0%1 %select{is|%select{is|was}4}2 "
        "deprecated%select{| in %3%select{| %5}4}2",
        (unsigned, DeclName, bool, StringRef, bool, llvm::VersionTuple))

WARNING(availability_deprecated_msg, none,
        "%select{getter for |setter for |}0%1 %select{is|%select{is|was}4}2 "
        "deprecated%select{| in %3%select{| %5}4}2: %6",
        (unsigned, DeclName, bool, StringRef, bool, llvm::VersionTuple,
         StringRef))

WARNING(availability_deprecated_rename, none,
        "%select{getter for |setter for |}0%1 %select{is|%select{is|was}4}2 "
        "deprecated%select{| in %3%select{| %5}4}2: "
        "%select{renamed to|replaced by}6%" REPLACEMENT_DECL_KIND_SELECT "7 "
        "'%8'",
        (unsigned, DeclName, bool, StringRef, bool, llvm::VersionTuple, bool,
         unsigned, StringRef))
#undef REPLACEMENT_DECL_KIND_SELECT

NOTE(note_deprecated_rename, none,
     "use '%0' instead", (StringRef))

ERROR(availability_decl_more_than_enclosing, none,
      "declaration cannot be more available than enclosing scope", ())

NOTE(availability_decl_more_than_enclosing_enclosing_here, none,
     "enclosing scope here", ())

ERROR(availability_decl_only_version_newer, none,
      "%0 is only available in %1 %2 or newer",
      (DeclName, StringRef, llvm::VersionTuple))

ERROR(availability_opaque_types_only_version_newer, none,
      "'some' return types are only available in %0 %1 or newer",
      (StringRef, llvm::VersionTuple))

NOTE(availability_guard_with_version_check, none,
     "add 'if #available' version check", ())

NOTE(availability_add_attribute, none,
     "add @available attribute to enclosing %0", (DescriptiveDeclKind))

ERROR(availability_accessor_only_version_newer, none,
      "%select{getter|setter}0 for %1 is only available in %2 %3"
      " or newer",
      (/*AccessorKind*/unsigned, DeclName, StringRef, llvm::VersionTuple))

ERROR(availability_inout_accessor_only_version_newer, none,
      "cannot pass as inout because %select{getter|setter}0 for %1 is only "
      "available in %2 %3 or newer",
      (/*AccessorKind*/unsigned, DeclName, StringRef, llvm::VersionTuple))

ERROR(availability_query_required_for_platform, none,
      "condition required for target platform '%0'", (StringRef))

WARNING(availability_query_useless_enclosing_scope, none,
        "unnecessary check for '%0'; enclosing scope ensures guard "
        "will always be true", (StringRef))

NOTE(availability_query_useless_enclosing_scope_here, none,
     "enclosing scope here", ())

ERROR(availability_global_script_no_potential,
      none, "global variable cannot be marked potentially "
      "unavailable with '@available' in script mode", ())

ERROR(availability_stored_property_no_potential,
      none, "stored properties cannot be marked potentially unavailable with "
      "'@available'", ())

ERROR(availability_protocol_requires_version,
      none, "protocol %0 requires %1 to be available in %2 %3 and newer",
      (DeclName, DeclName, StringRef, llvm::VersionTuple))

NOTE(availability_protocol_requirement_here, none,
     "protocol requirement here", ())

WARNING(public_decl_needs_availability, none,
     "public declarations should have an availability attribute with -require-explicit-availability", ())

// This doesn't display as an availability diagnostic, but it's
// implemented there and fires when these subscripts are marked
// unavailable, so it seems appropriate to put it here.
ERROR(availabilty_string_subscript_migration, none,
      "subscripts returning String were obsoleted in Swift 4; explicitly construct a String from subscripted result", ())

//------------------------------------------------------------------------------
// MARK: @discardableResult
//------------------------------------------------------------------------------

WARNING(discardable_result_on_void_never_function, none,
        "@discardableResult declared on a function returning %select{Never|Void}0 is unnecessary",
        (bool))

//------------------------------------------------------------------------------
// MARK: Resilience diagnostics
//------------------------------------------------------------------------------

ERROR(fixed_layout_attr_on_internal_type,
      none, "'@_fixed_layout' attribute can only be applied to '@usableFromInline' "
      "or public declarations, but %0 is "
      "%select{private|fileprivate|internal|%error|%error}1",
      (DeclName, AccessLevel))

WARNING(fixed_layout_struct,
      none, "'@frozen' attribute is now used for fixed-layout structs", ())

ERROR(frozen_attr_on_internal_type,
      none, "'@frozen' attribute can only be applied to '@usableFromInline' "
      "or public declarations, but %0 is "
      "%select{private|fileprivate|internal|%error|%error}1",
      (DeclName, AccessLevel))

ERROR(usable_from_inline_attr_with_explicit_access,
      none, "'@usableFromInline' attribute can only be applied to internal "
      "declarations, but %0 is %select{private|fileprivate|%error|public|open}1",
      (DeclName, AccessLevel))

WARNING(inlinable_implies_usable_from_inline,none,
        "'@inlinable' declaration is already '@usableFromInline'",())

ERROR(usable_from_inline_attr_in_protocol,none,
      "'@usableFromInline' attribute cannot be used in protocols", ())

#define FRAGILE_FUNC_KIND \
  "%select{a '@_transparent' function|" \
  "an '@inlinable' function|" \
  "an '@_alwaysEmitIntoClient' function|" \
  "a default argument value|" \
  "a property initializer in a '@frozen' type}"

#define DECL_OR_ACCESSOR "%select{%0|%0 for}"

ERROR(local_type_in_inlinable_function,
      none, "type %0 cannot be nested inside " FRAGILE_FUNC_KIND "1",
      (DeclName, unsigned))

ERROR(resilience_decl_unavailable,
      none, DECL_OR_ACCESSOR "4 %1 is %select{private|fileprivate|internal|%error|%error}2 and "
      "cannot be referenced from " FRAGILE_FUNC_KIND "3",
      (DescriptiveDeclKind, DeclName, AccessLevel, unsigned, bool))

WARNING(resilience_decl_unavailable_warn,
        none, DECL_OR_ACCESSOR "4 %1 is %select{private|fileprivate|internal|%error|%error}2 and "
        "should not be referenced from " FRAGILE_FUNC_KIND "3",
        (DescriptiveDeclKind, DeclName, AccessLevel, unsigned, bool))

ERROR(inlinable_decl_ref_implementation_only,
      none, "%0 %1 cannot be used in " FRAGILE_FUNC_KIND "2 "
      "because %3 was imported implementation-only",
      (DescriptiveDeclKind, DeclName, unsigned, Identifier))

#undef FRAGILE_FUNC_KIND

NOTE(resilience_decl_declared_here_public,
     none, DECL_OR_ACCESSOR "2 %1 is not public",
     (DescriptiveDeclKind, DeclName, bool))

NOTE(resilience_decl_declared_here,
     none, DECL_OR_ACCESSOR "2 %1 is not '@usableFromInline' or public",
     (DescriptiveDeclKind, DeclName, bool))

#undef DECL_OR_ACCESSOR

ERROR(class_designated_init_inlinable_resilient,none,
      "initializer for class %0 is "
      "'%select{@_transparent|@inlinable|@_alwaysEmitIntoClient|%error}1' and must "
      "delegate to another initializer", (Type, unsigned))

ERROR(attribute_invalid_on_stored_property,
      none, "'%0' attribute cannot be applied to stored properties", (DeclAttribute))

ERROR(inlinable_dynamic_not_supported,
      none, "'@inlinable' attribute cannot be applied to 'dynamic' declarations", ())

ERROR(inlinable_decl_not_public,
      none, "'@inlinable' attribute can only be applied to public declarations, "
      "but %0 is %select{private|fileprivate|internal|%error|%error}1",
      (DeclBaseName, AccessLevel))

ERROR(inlinable_resilient_deinit,
      none, "deinitializer can only be '@inlinable' if the class is '@_fixed_layout'", ())

//------------------------------------------------------------------------------
// MARK: @_specialize diagnostics
//------------------------------------------------------------------------------

ERROR(specialize_attr_nongeneric_trailing_where,none,
      "trailing 'where' clause in '_specialize' attribute of non-generic function %0", (DeclName))
ERROR(specialize_missing_where_clause,none,
      "missing 'where' clause in '_specialize' attribute", ())
ERROR(specialize_empty_where_clause,none,
      "empty 'where' clause in '_specialize' attribute", ())
ERROR(specialize_attr_non_concrete_same_type_req,none,
      "Only concrete type same-type requirements are supported by '_specialize' attribute", ())
ERROR(specialize_attr_only_generic_param_req,none,
      "Only requirements on generic parameters are supported by '_specialize' attribute", ())
ERROR(specialize_attr_only_one_concrete_same_type_req,none,
      "Only one concrete type should be used in the same-type requirement in '_specialize' attribute", ())
ERROR(specialize_attr_non_nominal_type_constraint_req,none,
      "Only conformances to nominal types are supported by '_specialize' attribute", ())
ERROR(specialize_attr_non_protocol_type_constraint_req,none,
      "Only conformances to protocol types are supported by '_specialize' attribute", ())
ERROR(specialize_attr_type_parameter_count_mismatch,none,
      "%select{too many|too few}2 type parameters are specified "
      "in '_specialize' attribute (got %1, but expected %0)",
      (unsigned, unsigned, bool))
ERROR(specialize_attr_missing_constraint,none,
      "Missing constraint for %0 in '_specialize' attribute", (DeclName))
ERROR(specialize_attr_unsupported_kind_of_req,none,
      "Only same-type and layout requirements are supported by '_specialize' attribute", ())

//------------------------------------------------------------------------------
// MARK: Variable usage diagnostics
//------------------------------------------------------------------------------

WARNING(pbd_never_used_stmtcond, none,
        "value %0 was defined but never used; consider replacing "
        "with boolean test",
        (Identifier))
WARNING(unused_setter_parameter, none,
        "setter argument %0 was never used, but the property was accessed",
        (Identifier))
NOTE(fixit_for_unused_setter_parameter, none,
     "did you mean to use %0 instead of accessing the property's current value?", (Identifier))

WARNING(pbd_never_used, none,
        "initialization of %select{variable|immutable value}1 %0 was never used"
        "; consider replacing with assignment to '_' or removing it",
        (Identifier, unsigned))


WARNING(capture_never_used, none,
        "capture %0 was never used",
        (Identifier))

WARNING(variable_never_used, none,
        "%select{variable|immutable value}1 %0 was never used; "
        "consider replacing with '_' or removing it",
        (Identifier, unsigned))
WARNING(immutable_value_never_used_but_assigned, none,
        "immutable value %0 was never used; consider removing it",
        (Identifier))
WARNING(variable_never_mutated, none,
        "variable %0 was never mutated; "
        "consider %select{removing 'var' to make it|changing to 'let'}1 constant",
        (Identifier, bool))
WARNING(variable_never_read, none,
        "variable %0 was written to, but never read",
        (Identifier))

//------------------------------------------------------------------------------
// MARK: Debug diagnostics
//------------------------------------------------------------------------------

WARNING(debug_long_function_body, none,
        "%0 %1 took %2ms to type-check (limit: %3ms)",
        (DescriptiveDeclKind, DeclName, unsigned, unsigned))
WARNING(debug_long_closure_body, none,
        "closure took %0ms to type-check (limit: %1ms)",
        (unsigned, unsigned))
WARNING(debug_long_expression, none,
        "expression took %0ms to type-check (limit: %1ms)",
        (unsigned, unsigned))

//------------------------------------------------------------------------------
// MARK: Pattern match diagnostics
//------------------------------------------------------------------------------


ERROR(empty_switch_stmt,none,
      "'switch' statement body must have at least one 'case' or 'default' "
      "block; do you want to add a default case?",())
ERROR(non_exhaustive_switch,none, "switch must be exhaustive", ())
ERROR(possibly_non_exhaustive_switch,none,
      "the compiler is unable to check that this switch is exhaustive in reasonable time",
      ())

NOTE(missing_several_cases,none,
     "do you want to add "
     "%select{missing cases|a default clause}0"
     "?", (bool))
NOTE(missing_unknown_case,none,
     "handle unknown values using \"@unknown default\"", ())

NOTE(non_exhaustive_switch_drop_unknown,none,
     "remove '@unknown' to handle remaining values", ())

NOTE(missing_particular_case,none,
     "add missing case: '%0'", (StringRef))
WARNING(redundant_particular_case,none,
        "case is already handled by previous patterns; consider removing it",())
WARNING(redundant_particular_literal_case,none,
        "literal value is already handled by previous pattern; "
        "consider removing it",())
NOTE(redundant_particular_literal_case_here,none,
     "first occurrence of identical literal pattern is here", ())

WARNING(non_exhaustive_switch_warn,none, "switch must be exhaustive", ())
WARNING(non_exhaustive_switch_unknown_only,none,
        "switch covers known cases, but %0 may have additional unknown values"
        "%select{|, possibly added in future versions}1", (Type, bool))

<<<<<<< HEAD
ERROR(case_as_punct,none,
      "'as' in 'case' statement dose not use '%select{?|!}0'", (bool))

WARNING(override_nsobject_hashvalue,none,
=======
WARNING(override_nsobject_hashvalue_warning,none,
>>>>>>> 7758857a
        "override of 'NSObject.hashValue' is deprecated; "
        "did you mean to override 'NSObject.hash'?", ())
ERROR(override_nsobject_hashvalue_error,none,
      "'NSObject.hashValue' is not overridable; "
      "did you mean to override 'NSObject.hash'?", ())

WARNING(hashvalue_implementation,none,
        "'Hashable.hashValue' is deprecated as a protocol requirement; "
        "conform type %0 to 'Hashable' by implementing 'hash(into:)' instead",
        (Type))

//------------------------------------------------------------------------------
// MARK: property wrapper diagnostics
//------------------------------------------------------------------------------
ERROR(property_wrapper_no_value_property, none,
  "property wrapper type %0 does not contain a non-static property "
  "named %1", (Type, Identifier))
ERROR(property_wrapper_ambiguous_value_property, none,
  "property wrapper type %0 has multiple non-static properties "
  "named %1", (Type, Identifier))
ERROR(property_wrapper_wrong_initial_value_init, none,
      "%0 parameter type (%1) must be the same as its "
      "'wrappedValue' property type (%2) or an @autoclosure thereof",
      (DeclName, Type, Type))
ERROR(property_wrapper_failable_init, none,
      "%0 cannot be failable", (DeclName))
ERROR(property_wrapper_ambiguous_initial_value_init, none,
  "property wrapper type %0 has multiple initial-value initializers", (Type))
ERROR(property_wrapper_ambiguous_default_value_init, none,
  "property wrapper type %0 has multiple default-value initializers", (Type))
ERROR(property_wrapper_type_requirement_not_accessible,none,
      "%select{private|fileprivate|internal|public|open}0 %1 %2 cannot have "
      "more restrictive access than its enclosing property wrapper type %3 "
      "(which is %select{private|fileprivate|internal|public|open}4)",
      (AccessLevel, DescriptiveDeclKind, DeclName, Type, AccessLevel))
ERROR(property_wrapper_ambiguous_enclosing_self_subscript, none,
      "property wrapper type %0 has multiple enclosing-self subscripts %1",
      (Type, DeclName))

ERROR(property_wrapper_attribute_not_on_property, none,
      "property wrapper attribute %0 can only be applied to a property",
      (DeclName))
NOTE(property_wrapper_declared_here,none,
     "property wrapper type %0 declared here", (DeclName))

ERROR(property_wrapper_mutating_get_composed_to_get_only,none,
      "property wrapper %0 with a mutating getter cannot be composed inside "
      "get-only property wrapper %1", (Type, Type))

ERROR(property_wrapper_local,none,
      "property wrappers are not yet supported on local properties", ())
ERROR(property_wrapper_top_level,none,
      "property wrappers are not yet supported in top-level code", ())
ERROR(property_wrapper_let, none,
      "property wrapper can only be applied to a 'var'",
      ())
ERROR(property_wrapper_computed, none,
      "property wrapper cannot be applied to a computed property",
      ())

ERROR(property_with_wrapper_conflict_attribute,none,
      "property %0 with a wrapper cannot also be "
      "%select{lazy|@NSCopying|@NSManaged|weak|unowned|unmanaged}1",
      (DeclName, int))
ERROR(property_wrapper_not_single_var, none,
      "property wrapper can only apply to a single variable", ())
ERROR(property_with_wrapper_in_bad_context,none,
      "%select{|non-static |non-static }1property %0 declared inside "
      "%select{a protocol|an extension|an enum}1 cannot have a wrapper",
      (DeclName, int))
ERROR(property_with_wrapper_overrides,none,
      "property %0 with attached wrapper cannot override another property",
      (DeclName))

NOTE(property_wrapper_direct_init,none,
     "initialize the property wrapper type directly with "
     "'(...') on the attribute", ())

ERROR(property_wrapper_incompatible_property, none,
      "property type %0 does not match that of the 'wrappedValue' property of "
      "its wrapper type %1", (Type, Type))

ERROR(property_wrapper_type_access,none,
      "%select{%select{variable|constant}0|property}1 "
      "%select{must be declared %select{"
      "%select{private|fileprivate|internal|%error|%error}3|private or fileprivate}4"
      "|cannot be declared "
      "%select{in this context|fileprivate|internal|public|open}3}2 "
      "because its property wrapper type uses "
      "%select{a private|a fileprivate|an internal|%error|%error}5 type",
      (bool, bool, bool, AccessLevel, bool, AccessLevel))
ERROR(property_wrapper_type_not_usable_from_inline,none,
      "property wrapper type referenced from a '@usableFromInline' "
      "%select{%select{variable|constant}0|property}1 "
      "must be '@usableFromInline' or public",
      (bool, bool))
WARNING(property_wrapper_wrapperValue,none,
        "property wrapper's `wrapperValue` property should be renamed to "
        "'projectedValue'; use of 'wrapperValue' is deprecated", ())
WARNING(property_wrapper_init_initialValue,none,
        "property wrapper's `init(initialValue:)` should be renamed "
        "to 'init(wrappedValue:)'; use of 'init(initialValue:)' is deprecated",
        ())
ERROR(property_wrapper_projection_value_missing,none,
      "could not find projection value property %0", (Identifier))
ERROR(property_wrapper_missing_arg_init, none, "missing argument for parameter "
      "%0 in property wrapper initializer; add 'wrappedValue' and %0 "
      "arguments in '@%1(...)'", (Identifier, StringRef))

//------------------------------------------------------------------------------
// MARK: function builder diagnostics
//------------------------------------------------------------------------------
ERROR(function_builder_decl, none,
      "closure containing a declaration cannot be used with function "
      "builder %0", (DeclName))
NOTE(note_function_builder_decl, none,
      "closure containing a declaration cannot be used with function "
      "builder %0", (DeclName))
ERROR(function_builder_control_flow, none,
      "closure containing control flow statement cannot be used with function "
      "builder %0", (DeclName))
NOTE(note_function_builder_control_flow, none,
      "closure containing control flow statement cannot be used with function "
      "builder %0", (DeclName))
ERROR(function_builder_attribute_not_allowed_here, none,
      "function builder attribute %0 can only be applied to a parameter, "
      "function, or computed property", (DeclName))
ERROR(function_builder_attribute_on_storage_without_getter, none,
      "function builder attribute %0 can only be applied to a "
      "%select{subscript|property|constant|variable}1 if it defines a getter",
      (DeclName, unsigned))
ERROR(function_builder_parameter_not_of_function_type, none,
      "function builder attribute %0 can only be applied to a parameter of "
      "function type",
      (DeclName))
ERROR(function_builder_parameter_autoclosure, none,
      "function builder attribute %0 cannot be applied to an autoclosure "
      "parameter",
      (DeclName))
ERROR(function_builder_multiple, none,
      "only one function builder attribute can be attached to a "
      "%select{declaration|parameter}0", (bool))
NOTE(previous_function_builder_here, none,
     "previous function builder specified here", ())
ERROR(function_builder_arguments, none,
      "function builder attributes cannot have arguments", ())

#ifndef DIAG_NO_UNDEF
# if defined(DIAG)
#  undef DIAG
# endif
# undef NOTE
# undef WARNING
# undef ERROR
#endif<|MERGE_RESOLUTION|>--- conflicted
+++ resolved
@@ -4435,14 +4435,10 @@
         "switch covers known cases, but %0 may have additional unknown values"
         "%select{|, possibly added in future versions}1", (Type, bool))
 
-<<<<<<< HEAD
 ERROR(case_as_punct,none,
       "'as' in 'case' statement dose not use '%select{?|!}0'", (bool))
 
-WARNING(override_nsobject_hashvalue,none,
-=======
 WARNING(override_nsobject_hashvalue_warning,none,
->>>>>>> 7758857a
         "override of 'NSObject.hashValue' is deprecated; "
         "did you mean to override 'NSObject.hash'?", ())
 ERROR(override_nsobject_hashvalue_error,none,
